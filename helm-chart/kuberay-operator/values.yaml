--- conflicted
+++ resolved
@@ -4,11 +4,7 @@
 
 image:
   repository: quay.io/kuberay/operator
-<<<<<<< HEAD
-  tag: v1.2.2
-=======
   tag: v1.3.2
->>>>>>> 92d4a63f
   pullPolicy: IfNotPresent
 
 nameOverride: "kuberay-operator"
