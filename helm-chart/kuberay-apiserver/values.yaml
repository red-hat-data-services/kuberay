--- conflicted
+++ resolved
@@ -8,11 +8,7 @@
 
 image:
   repository: quay.io/kuberay/apiserver
-<<<<<<< HEAD
-  tag: v1.3.2
-=======
   tag: v1.4.0
->>>>>>> a9bcb2e4
   pullPolicy: IfNotPresent
 
 # Uncomment allowOrigin to enable CORS
