--- conflicted
+++ resolved
@@ -309,89 +309,6 @@
         run: go test ./pkg/... -race -parallel 4
         working-directory: ${{env.working-directory}}
 
-<<<<<<< HEAD
-  test-compatibility-2_7_0:
-    needs:
-      - build_operator
-      - build_apiserver
-      - lint
-    runs-on: ubuntu-latest
-    name: Compatibility Test - 2.7.0
-    steps:
-      - name: Check out code into the Go module directory
-        uses: actions/checkout@v2
-        with:
-          # When checking out the repository that
-          # triggered a workflow, this defaults to the reference or SHA for that event.
-          # Default value should work for both pull_request and merge(push) event.
-          ref: ${{github.event.pull_request.head.sha}}
-
-      - uses: ./.github/workflows/actions/compatibility
-        with:
-          ray_version: 2.7.0
-
-  test-compatibility-2_8_0:
-    needs:
-      - build_operator
-      - build_apiserver
-      - lint
-    runs-on: ubuntu-latest
-    name: Compatibility Test - 2.8.0
-    steps:
-      - name: Check out code into the Go module directory
-        uses: actions/checkout@v2
-        with:
-          # When checking out the repository that
-          # triggered a workflow, this defaults to the reference or SHA for that event.
-          # Default value should work for both pull_request and merge(push) event.
-          ref: ${{github.event.pull_request.head.sha}}
-
-      - uses: ./.github/workflows/actions/compatibility
-        with:
-          ray_version: 2.8.0
-
-  test-compatibility-2_9_0:
-    needs:
-      - build_operator
-      - build_apiserver
-      - lint
-    runs-on: ubuntu-latest
-    name: Compatibility Test - 2.9.0
-    steps:
-      - name: Check out code into the Go module directory
-        uses: actions/checkout@v2
-        with:
-          # When checking out the repository that
-          # triggered a workflow, this defaults to the reference or SHA for that event.
-          # Default value should work for both pull_request and merge(push) event.
-          ref: ${{github.event.pull_request.head.sha}}
-
-      - uses: ./.github/workflows/actions/compatibility
-        with:
-          ray_version: 2.9.0
-
-  test-compatibility-nightly:
-    needs:
-      - build_operator
-      - build_apiserver
-      - lint
-    runs-on: ubuntu-latest
-    name: Compatibility Test - Nightly
-    steps:
-      - name: Check out code into the Go module directory
-        uses: actions/checkout@v2
-        with:
-          # When checking out the repository that
-          # triggered a workflow, this defaults to the reference or SHA for that event.
-          # Default value should work for both pull_request and merge(push) event.
-          ref: ${{github.event.pull_request.head.sha}}
-
-      - uses: ./.github/workflows/actions/compatibility
-        with:
-          ray_version: nightly
-
-=======
->>>>>>> 92d4a63f
   python-client-test:
     runs-on: ubuntu-22.04
     name: Python Client Test
