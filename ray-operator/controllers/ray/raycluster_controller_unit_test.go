--- conflicted
+++ resolved
@@ -233,11 +233,7 @@
 				Containers: []corev1.Container{
 					{
 						Name:    "ray-worker",
-<<<<<<< HEAD
-						Image:   "rayproject/ray:2.9.0",
-=======
 						Image:   support.GetRayImage(),
->>>>>>> 92d4a63f
 						Command: []string{"echo"},
 						Args:    []string{"Hello Ray"},
 					},
@@ -267,11 +263,7 @@
 				Containers: []corev1.Container{
 					{
 						Name:    "ray-worker",
-<<<<<<< HEAD
-						Image:   "rayproject/ray:2.9.0",
-=======
 						Image:   support.GetRayImage(),
->>>>>>> 92d4a63f
 						Command: []string{"echo"},
 						Args:    []string{"Hello Ray"},
 					},
@@ -326,11 +318,7 @@
 						Containers: []corev1.Container{
 							{
 								Name:    "ray-head",
-<<<<<<< HEAD
-								Image:   "rayproject/ray:2.9.0",
-=======
 								Image:   support.GetRayImage(),
->>>>>>> 92d4a63f
 								Command: []string{"python"},
 								Args:    []string{"/opt/code.py"},
 								Env: []corev1.EnvVar{
@@ -364,11 +352,7 @@
 							Containers: []corev1.Container{
 								{
 									Name:    "ray-worker",
-<<<<<<< HEAD
-									Image:   "rayproject/ray:2.9.0",
-=======
 									Image:   support.GetRayImage(),
->>>>>>> 92d4a63f
 									Command: []string{"echo"},
 									Args:    []string{"Hello Ray"},
 									Env: []corev1.EnvVar{
