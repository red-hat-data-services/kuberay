--- conflicted
+++ resolved
@@ -61,11 +61,7 @@
 						Containers: []corev1.Container{
 							{
 								Name:  "ray-head",
-<<<<<<< HEAD
-								Image: "rayproject/ray:2.9.0",
-=======
 								Image: support.GetRayImage(),
->>>>>>> a6cf9ad9
 							},
 						},
 					},
@@ -83,11 +79,7 @@
 							Containers: []corev1.Container{
 								{
 									Name:  "ray-worker",
-<<<<<<< HEAD
-									Image: "rayproject/ray:2.9.0",
-=======
 									Image: support.GetRayImage(),
->>>>>>> a6cf9ad9
 								},
 							},
 						},
