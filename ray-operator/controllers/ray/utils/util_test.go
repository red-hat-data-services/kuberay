--- conflicted
+++ resolved
@@ -8,11 +8,8 @@
 
 	"github.com/stretchr/testify/assert"
 	"github.com/stretchr/testify/require"
-<<<<<<< HEAD
-=======
 	corev1 "k8s.io/api/core/v1"
 	"k8s.io/apimachinery/pkg/api/resource"
->>>>>>> a9bcb2e4
 	metav1 "k8s.io/apimachinery/pkg/apis/meta/v1"
 	"k8s.io/utils/ptr"
 
@@ -531,8 +528,6 @@
 	workerGroupSpec.MaxReplicas = &minReplicas
 	workerGroupSpec.Suspend = &suspend
 	assert.Zero(t, GetWorkerGroupDesiredReplicas(ctx, workerGroupSpec))
-<<<<<<< HEAD
-=======
 
 	// Test 7: `WorkerGroupSpec.NumOfHosts` is 4.
 	numOfHosts = int32(4)
@@ -544,7 +539,6 @@
 	workerGroupSpec.MinReplicas = &minReplicas
 	workerGroupSpec.MaxReplicas = &maxReplicas
 	assert.Equal(t, GetWorkerGroupDesiredReplicas(ctx, workerGroupSpec), replicas*numOfHosts)
->>>>>>> a9bcb2e4
 }
 
 func TestCalculateMinAndMaxReplicas(t *testing.T) {
@@ -575,29 +569,9 @@
 				maxReplicas: 3,
 			},
 		},
-<<<<<<< HEAD
-	}
-	assert.Equal(t, CalculateMinReplicas(rayCluster), minReplicas)
-
-	// Test 2
-	suspend := true
-	for i := range rayCluster.Spec.WorkerGroupSpecs {
-		rayCluster.Spec.WorkerGroupSpecs[i].Suspend = &suspend
-	}
-	assert.Zero(t, CalculateMinReplicas(rayCluster))
-}
-
-func TestCalculateMaxReplicas(t *testing.T) {
-	// Test 1
-	maxReplicas := int32(1)
-	rayCluster := &rayv1.RayCluster{
-		Spec: rayv1.RayClusterSpec{
-			WorkerGroupSpecs: []rayv1.WorkerGroupSpec{
-=======
 		{
 			name: "Single group with four hosts",
 			specs: []rayv1.WorkerGroupSpec{
->>>>>>> a9bcb2e4
 				{
 					NumOfHosts:  4,
 					MinReplicas: ptr.To[int32](2),
@@ -674,10 +648,6 @@
 			assert.Equal(t, tt.expected.maxReplicas, CalculateMaxReplicas(cluster))
 		})
 	}
-<<<<<<< HEAD
-	assert.Zero(t, CalculateMaxReplicas(rayCluster))
-=======
->>>>>>> a9bcb2e4
 }
 
 func TestCalculateDesiredReplicas(t *testing.T) {
