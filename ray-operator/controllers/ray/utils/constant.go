--- conflicted
+++ resolved
@@ -186,16 +186,12 @@
 	// The version is included in the RAY_USAGE_STATS_EXTRA_TAGS environment variable
 	// as well as the user-agent. This constant is updated before release.
 	// TODO: Update KUBERAY_VERSION to be a build-time variable.
-<<<<<<< HEAD
-	KUBERAY_VERSION = "v1.2.2"
-=======
 	KUBERAY_VERSION = "v1.3.2"
 
 	// KubeRayController represents the value of the default job controller
 	KubeRayController = "ray.io/kuberay-operator"
 
 	ServeConfigLRUSize = 1000
->>>>>>> 92d4a63f
 )
 
 type ServiceType string
