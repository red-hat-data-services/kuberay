--- conflicted
+++ resolved
@@ -33,11 +33,7 @@
 	// `hash2` in this case.
 	cluster := rayv1.RayCluster{
 		Spec: rayv1.RayClusterSpec{
-<<<<<<< HEAD
-			RayVersion: "2.9.0",
-=======
 			RayVersion: support.GetRayVersion(),
->>>>>>> e3ce6bf2
 			WorkerGroupSpecs: []rayv1.WorkerGroupSpec{
 				{
 					Template: corev1.PodTemplateSpec{
@@ -66,107 +62,6 @@
 	assert.NotEqual(t, hash1, hash3)
 }
 
-<<<<<<< HEAD
-func TestGetClusterAction(t *testing.T) {
-	clusterSpec1 := rayv1.RayClusterSpec{
-		RayVersion: "2.9.0",
-		WorkerGroupSpecs: []rayv1.WorkerGroupSpec{
-			{
-				Replicas:    ptr.To[int32](2),
-				MinReplicas: ptr.To[int32](1),
-				MaxReplicas: ptr.To[int32](4),
-				GroupName:   "worker-group-1",
-			},
-		},
-	}
-	clusterSpec2 := clusterSpec1.DeepCopy()
-	clusterSpec2.RayVersion = "2.100.0"
-
-	// Test Case 1: Different RayVersions should lead to RolloutNew.
-	action, err := getClusterAction(clusterSpec1, *clusterSpec2)
-	assert.Nil(t, err)
-	assert.Equal(t, RolloutNew, action)
-
-	// Test Case 2: Same spec should lead to DoNothing.
-	action, err = getClusterAction(clusterSpec1, clusterSpec1)
-	assert.Nil(t, err)
-	assert.Equal(t, DoNothing, action)
-
-	// Test Case 3: Different WorkerGroupSpecs should lead to RolloutNew.
-	clusterSpec3 := clusterSpec1.DeepCopy()
-	clusterSpec3.WorkerGroupSpecs[0].GroupName = "worker-group-2"
-	action, err = getClusterAction(clusterSpec1, *clusterSpec3)
-	assert.Nil(t, err)
-	assert.Equal(t, RolloutNew, action)
-
-	// Test Case 4: Adding a new WorkerGroupSpec should lead to Update.
-	clusterSpec4 := clusterSpec1.DeepCopy()
-	clusterSpec4.WorkerGroupSpecs = append(clusterSpec4.WorkerGroupSpecs, rayv1.WorkerGroupSpec{
-		Replicas:    ptr.To[int32](2),
-		MinReplicas: ptr.To[int32](1),
-		MaxReplicas: ptr.To[int32](4),
-	})
-	action, err = getClusterAction(clusterSpec1, *clusterSpec4)
-	assert.Nil(t, err)
-	assert.Equal(t, Update, action)
-
-	// Test Case 5: Removing a WorkerGroupSpec should lead to RolloutNew.
-	clusterSpec5 := clusterSpec1.DeepCopy()
-	clusterSpec5.WorkerGroupSpecs = []rayv1.WorkerGroupSpec{}
-	action, err = getClusterAction(clusterSpec1, *clusterSpec5)
-	assert.Nil(t, err)
-	assert.Equal(t, RolloutNew, action)
-
-	// Test Case 6: Only changing the number of replicas should lead to DoNothing.
-	clusterSpec6 := clusterSpec1.DeepCopy()
-	clusterSpec6.WorkerGroupSpecs[0].Replicas = ptr.To[int32](3)
-	action, err = getClusterAction(clusterSpec1, *clusterSpec6)
-	assert.Nil(t, err)
-	assert.Equal(t, DoNothing, action)
-
-	// Test Case 7: Only changing the number of replicas in an existing WorkerGroupSpec *and* adding a new WorkerGroupSpec should lead to Update.
-	clusterSpec7 := clusterSpec1.DeepCopy()
-	clusterSpec7.WorkerGroupSpecs[0].Replicas = ptr.To[int32](3)
-	clusterSpec7.WorkerGroupSpecs = append(clusterSpec7.WorkerGroupSpecs, rayv1.WorkerGroupSpec{
-		Replicas:    ptr.To[int32](2),
-		MinReplicas: ptr.To[int32](1),
-		MaxReplicas: ptr.To[int32](4),
-	})
-	action, err = getClusterAction(clusterSpec1, *clusterSpec7)
-	assert.Nil(t, err)
-	assert.Equal(t, Update, action)
-
-	// Test Case 8: Adding two new WorkerGroupSpecs should lead to Update.
-	clusterSpec8 := clusterSpec1.DeepCopy()
-	clusterSpec8.WorkerGroupSpecs = append(clusterSpec8.WorkerGroupSpecs, rayv1.WorkerGroupSpec{
-		Replicas:    ptr.To[int32](2),
-		MinReplicas: ptr.To[int32](1),
-		MaxReplicas: ptr.To[int32](4),
-	})
-	clusterSpec8.WorkerGroupSpecs = append(clusterSpec8.WorkerGroupSpecs, rayv1.WorkerGroupSpec{
-		Replicas:    ptr.To[int32](3),
-		MinReplicas: ptr.To[int32](2),
-		MaxReplicas: ptr.To[int32](5),
-	})
-	action, err = getClusterAction(clusterSpec1, *clusterSpec8)
-	assert.Nil(t, err)
-	assert.Equal(t, Update, action)
-
-	// Test Case 9: Changing an existing WorkerGroupSpec outside of Replicas/WorkersToDelete *and* adding a new WorkerGroupSpec should lead to RolloutNew.
-	clusterSpec9 := clusterSpec1.DeepCopy()
-	clusterSpec9.WorkerGroupSpecs[0].GroupName = "worker-group-3"
-	clusterSpec9.WorkerGroupSpecs = append(clusterSpec9.WorkerGroupSpecs, rayv1.WorkerGroupSpec{
-		Replicas:    ptr.To[int32](2),
-		MinReplicas: ptr.To[int32](1),
-		MaxReplicas: ptr.To[int32](4),
-	})
-	action, err = getClusterAction(clusterSpec1, *clusterSpec9)
-	assert.Nil(t, err)
-	assert.Equal(t, RolloutNew, action)
-}
-
-=======
->>>>>>> e3ce6bf2
 func TestInconsistentRayServiceStatuses(t *testing.T) {
 	oldStatus := rayv1.RayServiceStatuses{
 		ActiveServiceStatus: rayv1.RayServiceStatus{
