--- conflicted
+++ resolved
@@ -20,32 +20,16 @@
 	"fmt"
 	"math/rand/v2"
 	"strconv"
-<<<<<<< HEAD
-	"time"
-
-	"github.com/ray-project/kuberay/ray-operator/controllers/ray/utils"
-	"github.com/ray-project/kuberay/ray-operator/test/support"
-
-=======
 	"strings"
 	"time"
 
->>>>>>> a9bcb2e4
 	. "github.com/onsi/ginkgo/v2"
 	. "github.com/onsi/gomega"
 	corev1 "k8s.io/api/core/v1"
-<<<<<<< HEAD
-	"k8s.io/client-go/util/retry"
-	"k8s.io/utils/ptr"
-
-	"k8s.io/apimachinery/pkg/api/meta"
-	metav1 "k8s.io/apimachinery/pkg/apis/meta/v1"
-=======
 	"k8s.io/apimachinery/pkg/api/meta"
 	metav1 "k8s.io/apimachinery/pkg/apis/meta/v1"
 	"k8s.io/client-go/util/retry"
 	"k8s.io/utils/ptr"
->>>>>>> a9bcb2e4
 	"sigs.k8s.io/controller-runtime/pkg/client"
 
 	rayv1 "github.com/ray-project/kuberay/ray-operator/apis/ray/v1"
@@ -157,8 +141,6 @@
 	newWorkerGroupSpec.GroupName = newGroupName
 	return append(workerGroupSpecs, *newWorkerGroupSpec)
 }
-<<<<<<< HEAD
-=======
 
 var _ = Context("RayService env tests", func() {
 	Describe("RayService with a maximum name", Ordered, func() {
@@ -209,9 +191,7 @@
 				time.Second*3, time.Millisecond*500).Should(Succeed())
 		})
 	})
->>>>>>> a9bcb2e4
-
-var _ = Context("RayService env tests", func() {
+
 	Describe("Autoscaler updates RayCluster should not trigger zero downtime upgrade", Ordered, func() {
 		// If Autoscaler scales up the pending or active RayCluster, zero downtime upgrade should not be triggered.
 		ctx := context.Background()
@@ -313,11 +293,7 @@
 			Expect(err).NotTo(HaveOccurred(), "failed to create RayService resource")
 			Eventually(
 				getResourceFunc(ctx, client.ObjectKey{Name: rayService.Name, Namespace: namespace}, rayService),
-<<<<<<< HEAD
-				time.Second*3, time.Millisecond*500).Should(BeNil(), "RayService: %v", rayService.Name)
-=======
 				time.Second*3, time.Millisecond*500).Should(Succeed(), "RayService: %v", rayService.Name)
->>>>>>> a9bcb2e4
 
 			By("Conditions should be initialized correctly")
 			Eventually(
@@ -346,13 +322,6 @@
 			Eventually(
 				getRayClusterNameFunc(ctx, rayService),
 				time.Second*15, time.Millisecond*500).Should(Equal(pendingRayClusterName), "Active RayCluster name: %v", rayService.Status.ActiveServiceStatus.RayClusterName)
-<<<<<<< HEAD
-
-			// Initialize RayCluster for the following tests.
-			Eventually(
-				getResourceFunc(ctx, client.ObjectKey{Name: rayService.Status.ActiveServiceStatus.RayClusterName, Namespace: namespace}, rayCluster),
-				time.Second*3, time.Millisecond*500).Should(BeNil(), "RayCluster: %v", rayCluster.Name)
-=======
 
 			// Initialize RayCluster for the following tests.
 			Eventually(
@@ -368,7 +337,6 @@
 				}
 				return true
 			}))
->>>>>>> a9bcb2e4
 
 			By("Check the serve application status in the RayService status")
 			// Check the serve application status in the RayService status.
@@ -383,22 +351,14 @@
 			Expect(err).ToNot(HaveOccurred())
 			Eventually(
 				getResourceFunc(ctx, client.ObjectKey{Name: headSvcName, Namespace: namespace}, svc),
-<<<<<<< HEAD
-				time.Second*3, time.Millisecond*500).Should(BeNil(), "Head service: %v", svc)
-=======
 				time.Second*3, time.Millisecond*500).Should(Succeed(), "Head service: %v", svc)
->>>>>>> a9bcb2e4
 			// TODO: Verify the head service by checking labels and annotations.
 
 			By("Should create a new serve service resource")
 			svc = &corev1.Service{}
 			Eventually(
 				getResourceFunc(ctx, client.ObjectKey{Name: utils.GenerateServeServiceName(rayService.Name), Namespace: namespace}, svc),
-<<<<<<< HEAD
-				time.Second*3, time.Millisecond*500).Should(BeNil(), "Serve service: %v", svc)
-=======
 				time.Second*3, time.Millisecond*500).Should(Succeed(), "Serve service: %v", svc)
->>>>>>> a9bcb2e4
 			// TODO: Verify the serve service by checking labels and annotations.
 
 			By("The RayServiceReady condition should be true when the number of endpoints is greater than 0")
@@ -436,11 +396,7 @@
 				err := retry.RetryOnConflict(retry.DefaultRetry, func() error {
 					Eventually(
 						getResourceFunc(ctx, client.ObjectKey{Name: rayService.Name, Namespace: namespace}, rayService),
-<<<<<<< HEAD
-						time.Second*3, time.Millisecond*500).Should(BeNil(), "RayService: %v", rayService.Name)
-=======
 						time.Second*3, time.Millisecond*500).Should(Succeed(), "RayService: %v", rayService.Name)
->>>>>>> a9bcb2e4
 					rayService.Spec.ServeConfigV2 = newConfigV2
 					return k8sClient.Update(ctx, rayService)
 				})
@@ -496,11 +452,7 @@
 				err := retry.RetryOnConflict(retry.DefaultRetry, func() error {
 					Eventually(
 						getResourceFunc(ctx, client.ObjectKey{Name: rayService.Name, Namespace: namespace}, rayService),
-<<<<<<< HEAD
-						time.Second*3, time.Millisecond*500).Should(BeNil(), "RayService: %v", rayService.Name)
-=======
 						time.Second*3, time.Millisecond*500).Should(Succeed(), "RayService: %v", rayService.Name)
->>>>>>> a9bcb2e4
 					rayService.Spec.RayClusterSpec.WorkerGroupSpecs = workerGroupSpecs
 					return k8sClient.Update(ctx, rayService)
 				})
@@ -533,11 +485,7 @@
 				err := retry.RetryOnConflict(retry.DefaultRetry, func() error {
 					Eventually(
 						getResourceFunc(ctx, client.ObjectKey{Name: rayService.Name, Namespace: namespace}, rayService),
-<<<<<<< HEAD
-						time.Second*3, time.Millisecond*500).Should(BeNil(), "RayService: %v", rayService.Name)
-=======
 						time.Second*3, time.Millisecond*500).Should(Succeed(), "RayService: %v", rayService.Name)
->>>>>>> a9bcb2e4
 					Expect(rayService.Spec.RayClusterSpec.RayVersion).NotTo(Equal(mockRayVersion))
 					rayService.Spec.RayClusterSpec.RayVersion = mockRayVersion
 					return k8sClient.Update(ctx, rayService)
@@ -555,11 +503,7 @@
 				pendingCluster := &rayv1.RayCluster{}
 				Eventually(
 					getResourceFunc(ctx, client.ObjectKey{Name: pendingClusterName, Namespace: namespace}, pendingCluster),
-<<<<<<< HEAD
-					time.Second*15, time.Millisecond*500).Should(BeNil(), "Pending RayCluster: %v", pendingCluster.Name)
-=======
 					time.Second*15, time.Millisecond*500).Should(Succeed(), "Pending RayCluster: %v", pendingCluster.Name)
->>>>>>> a9bcb2e4
 			})
 
 			When("Promote the pending RayCluster to the active RayCluster", Ordered, func() {
@@ -577,11 +521,7 @@
 					err := retry.RetryOnConflict(retry.DefaultRetry, func() error {
 						Eventually(
 							getResourceFunc(ctx, client.ObjectKey{Name: rayService.Name, Namespace: namespace}, rayService),
-<<<<<<< HEAD
-							time.Second*3, time.Millisecond*500).Should(BeNil(), "RayService: %v", rayService.Name)
-=======
 							time.Second*3, time.Millisecond*500).Should(Succeed(), "RayService: %v", rayService.Name)
->>>>>>> a9bcb2e4
 						Expect(rayService.Spec.RayClusterSpec.RayVersion).NotTo(Equal(mockRayVersion))
 						rayService.Spec.RayClusterSpec.RayVersion = mockRayVersion
 						return k8sClient.Update(ctx, rayService)
@@ -606,11 +546,7 @@
 					err := retry.RetryOnConflict(retry.DefaultRetry, func() error {
 						Eventually(
 							getResourceFunc(ctx, client.ObjectKey{Name: rayService.Name, Namespace: namespace}, rayService),
-<<<<<<< HEAD
-							time.Second*3, time.Millisecond*500).Should(BeNil(), "RayService: %v", rayService.Name)
-=======
 							time.Second*3, time.Millisecond*500).Should(Succeed(), "RayService: %v", rayService.Name)
->>>>>>> a9bcb2e4
 						rayService.Spec.RayClusterSpec.WorkerGroupSpecs = workerGroupSpecs
 						return k8sClient.Update(ctx, rayService)
 					})
