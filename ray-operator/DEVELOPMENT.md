# Development

This section walks through how to build and test the operator in a running Kubernetes cluster.

## Requirements

| software | version  |                                                                link |
|:---------|:--------:|--------------------------------------------------------------------:|
| kubectl  | v1.23.0+ | [download](https://kubernetes.io/docs/tasks/tools/install-kubectl/) |
| go       |  v1.23   |                                  [download](https://golang.org/dl/) |
| docker   |  19.03+  |                        [download](https://docs.docker.com/install/) |

Alternatively, you can use podman (version 4.5+) instead of docker. See [podman.io](https://podman.io/getting-started/installation) for installation instructions. The Makefile allows you to specify the container engine to use via the `ENGINE` variable. For example, to use podman, you can run `ENGINE=podman make docker-build`.

The instructions assume you have access to a running Kubernetes cluster via `kubectl`. If you want to test locally, consider using [Kind](https://kind.sigs.k8s.io/) or [Minikube](https://kubernetes.io/docs/tasks/tools/install-minikube/).

### Setup on Kind

For local development, we recommend using [Kind](https://kind.sigs.k8s.io/) to create a Kubernetes cluster.

### Use go v1.23

Currently, KubeRay uses go v1.23 for development.

```bash
go install golang.org/dl/go1.23.2@latest
go1.23.2 download
export GOROOT=$(go1.23.2 env GOROOT)
export PATH="$GOROOT/bin:$PATH"
```

## Development

### IDE Setup (VS Code)

* Step 1: Install the [VS Code Go extension](https://marketplace.visualstudio.com/items?itemName=golang.go).
* Step 2: Import the KubeRay workspace configuration by using the file `kuberay.code-workspace` in the root of the KubeRay git repo:
  * "File" -> "Open Workspace from File" -> "kuberay.code-workspace"

Setting up workspace configuration is required because KubeRay contains multiple Go modules. See the [VS Code Go documentation](https://github.com/golang/vscode-go/blob/master/README.md#setting-up-your-workspace) for details.

### IMPORTANT: Change your working directory to `ray-operator`

All the following guidance require you to switch your working directory to the `ray-operator`.

```bash
cd ray-operator
```

### Cleanup local binaries, such as controller-gen and kustomize

To keep consistent results of code generation and testing, you need to remove outdated binaries installed by the Makefile.

```bash
rm -rf bin
# or
make clean
```

### End-to-end local development process on Kind

#### Run the operator inside the cluster

```bash
# Step 1: Create a Kind cluster
kind create cluster --image=kindest/node:v1.27.3

# Step 2: Modify KubeRay source code
# For example, add a log by adding setupLog.Info("Hello KubeRay") in the function `main` in `main.go`.


# Step 3: Build an image
#         This command will copy the source code directory into the image, and build it.
# Command: IMG={IMG_REPO}:{IMG_TAG} make docker-build
IMG=kuberay/operator:nightly make docker-build

# To skip running unit tests, run the following command instead:
# IMG=kuberay/operator:nightly make docker-image

# Step 4: Load the custom KubeRay image into the Kind cluster.
# Command: kind load docker-image {IMG_REPO}:{IMG_TAG}
kind load docker-image kuberay/operator:nightly

# Step 5: Keep consistency
# If you update RBAC or CRD, you need to synchronize them.
# See the section "Consistency check" for more information.

# Step 6: Install KubeRay operator with the custom image via local Helm chart
# (Path: helm-chart/kuberay-operator)
# Command: helm install kuberay-operator --set image.repository={IMG_REPO} --set image.tag={IMG_TAG} ../helm-chart/kuberay-operator
helm install kuberay-operator --set image.repository=kuberay/operator --set image.tag=nightly ../helm-chart/kuberay-operator

# Step 7: Check the log of KubeRay operator
kubectl logs {YOUR_OPERATOR_POD} | grep "Hello KubeRay"
# {"level":"info","ts":"2024-12-25T11:08:07.046Z","logger":"setup","msg":"Hello KubeRay"}
# ...
```

* Replace `{IMG_REPO}` and `{IMG_TAG}` with your own repository and tag.
* The command `make docker-build` (Step 3) will also run `make test` (unit tests).
* Step 6 also installs the custom resource definitions (CRDs) used by the KubeRay operator.

#### Run the operator outside the cluster

> Note: Running the operator outside the cluster allows you to debug the operator using your IDE. For example, you can set breakpoints in the code and inspect the state of the operator.

```bash
# Step 1: Create a Kind cluster
kind create cluster --image=kindest/node:v1.27.3

# Step 2: Install CRDs
make -C ray-operator install

# Step 3: Compile the source code
make -C ray-operator build

# Step 4: Run the KubeRay operator
./ray-operator/bin/manager -leader-election-namespace default -use-kubernetes-proxy
```

### Running the tests

The unit tests can be run by executing the following command:

```bash
make test
```

Example output:

```
✗ make test
...
go fmt ./...
go vet ./...
...
setting up env vars
?    github.com/ray-project/kuberay/ray-operator [no test files]
ok   github.com/ray-project/kuberay/ray-operator/api/v1alpha1 0.023s coverage: 0.9% of statements
ok   github.com/ray-project/kuberay/ray-operator/controllers 9.587s coverage: 66.8% of statements
ok   github.com/ray-project/kuberay/ray-operator/controllers/common 0.016s coverage: 75.6% of statements
ok   github.com/ray-project/kuberay/ray-operator/controllers/utils 0.015s coverage: 31.4% of statements
```

The e2e tests can be run by executing the following command:

```bash
# Reinstall the kuberay-operator to make sure it use the latest nightly image you just built.
helm uninstall kuberay-operator; helm install kuberay-operator --set image.repository=kuberay/operator --set image.tag=nightly ../helm-chart/kuberay-operator
make test-e2e
```

Example output:

```asciidoc
go test -timeout 30m -v ./test/e2e
=== RUN   TestRayJobWithClusterSelector
    rayjob_cluster_selector_test.go:41: Created ConfigMap test-ns-jtlbd/jobs successfully
    rayjob_cluster_selector_test.go:159: Created RayCluster test-ns-jtlbd/raycluster successfully
    rayjob_cluster_selector_test.go:161: Waiting for RayCluster test-ns-jtlbd/raycluster to become ready
=== RUN   TestRayJobWithClusterSelector/Successful_RayJob
=== PAUSE TestRayJobWithClusterSelector/Successful_RayJob
=== RUN   TestRayJobWithClusterSelector/Failing_RayJob
=== PAUSE TestRayJobWithClusterSelector/Failing_RayJob
=== CONT  TestRayJobWithClusterSelector/Successful_RayJob
=== CONT  TestRayJobWithClusterSelector/Failing_RayJob
=== NAME  TestRayJobWithClusterSelector
    rayjob_cluster_selector_test.go:213: Created RayJob test-ns-jtlbd/counter successfully
    rayjob_cluster_selector_test.go:215: Waiting for RayJob test-ns-jtlbd/counter to complete
    rayjob_cluster_selector_test.go:268: Created RayJob test-ns-jtlbd/fail successfully
    rayjob_cluster_selector_test.go:270: Waiting for RayJob test-ns-jtlbd/fail to complete
    test.go:118: Retrieving Pod Container test-ns-jtlbd/counter-zs9s8/ray-job-submitter logs
    test.go:106: Creating ephemeral output directory as KUBERAY_TEST_OUTPUT_DIR env variable is unset
    test.go:109: Output directory has been created at: /var/folders/mx/kpgdgdqd5j56ynylglgn0nvh0000gn/T/TestRayJobWithClusterSelector2055000419/001
    test.go:118: Retrieving Pod Container test-ns-jtlbd/fail-gdws6/ray-job-submitter logs
    test.go:118: Retrieving Pod Container test-ns-jtlbd/raycluster-head-gnhlw/ray-head logs
    test.go:118: Retrieving Pod Container test-ns-jtlbd/raycluster-worker-small-group-9dffx/ray-worker logs
--- PASS: TestRayJobWithClusterSelector (12.19s)
    --- PASS: TestRayJobWithClusterSelector/Failing_RayJob (16.11s)
    --- PASS: TestRayJobWithClusterSelector/Successful_RayJob (19.14s)
PASS
ok      github.com/ray-project/kuberay/ray-operator/test/e2e    32.066s
```

Note you can set the `KUBERAY_TEST_OUTPUT_DIR` environment to specify the test output directory.
If not set, it defaults to a temporary directory that's removed once the tests execution completes.

Alternatively, You can run the e2e test(s) from your preferred IDE / debugger.

### Manually test new image in running cluster

Build and apply the CRD:
```bash
make install
```

Deploy the manifests and controller
```bash
helm uninstall kuberay-operator; helm install kuberay-operator --set image.repository=kuberay/operator --set image.tag=nightly ../helm-chart/kuberay-operator
```

> Note: remember to replace with your own image

## pre-commit hooks

See [main development documentation][main-dev-doc].

## CI/CD

### Helm chart linter

We have [chart lint tests](https://github.com/ray-project/kuberay/blob/master/.github/workflows/helm-lint.yaml) with Helm v3.4.1 and Helm v3.9.4 on GitHub Actions. We also provide a script to execute the lint tests on your laptop. If you cannot reproduce the errors on GitHub Actions, the possible reason is the different version of Helm. Issue [#537](https://github.com/ray-project/kuberay/issues/537) is an example that some errors only happen in old helm versions.

Run tests with docker
```bash
./helm-chart/script/chart-test.sh
```
Run tests on your local environment
* Step1: Install `ct` (chart-testing) and related dependencies. See https://github.com/helm/chart-testing for more details.
* Step2: `./helm-chart/script/chart-test.sh local`

### Generating API Reference

We use [elastic/crd-ref-docs](https://github.com/elastic/crd-ref-docs) to generate API reference for CRDs of KubeRay. The configuration file of `crd-ref-docs` is located at `hack/config.yaml`. Please refer to the documenation for more details.

Generate API refernece:

```bash
make api-docs
```

The file will be generated at `docs/reference/api.md` as configured.

### Consistency check

We have several [consistency checks](https://github.com/ray-project/kuberay/blob/master/.github/workflows/consistency-check.yaml) on GitHub Actions. There are several files which need synchronization.

1. `ray-operator/apis/ray/v1alpha1/*_types.go` should be synchronized with the CRD YAML files (`ray-operator/config/crd/bases/`)
2. `ray-operator/apis/ray/v1alpha1/*_types.go` should be synchronized with generated API (`ray-operator/pkg/client`)
3. `ray-operator/apis/ray/v1alpha1/*_types.go` should be synchronized with generated API reference (`docs/reference/api.md`)
4. CRD YAML files in `ray-operator/config/crd/bases/` and `helm-chart/kuberay-operator/crds/` should be the same.
5. Kubebuilder markers in `ray-operator/controllers/ray/*_controller.go` should be synchronized with RBAC YAML files in `ray-operator/config/rbac`.
6. RBAC YAML files in `helm-chart/kuberay-operator/templates` and `ray-operator/config/rbac` should be synchronized. **Currently, we need to synchronize this manually.** See [#631](https://github.com/ray-project/kuberay/pull/631) as an example.
7. `multiple_namespaces_role.yaml` and `multiple_namespaces_rolebinding.yaml` should be synchronized with `role.yaml` and `rolebinding.yaml` in the `helm-chart/kuberay-operator/templates` directory. The only difference is that the former creates namespaced RBAC resources, while the latter creates cluster-scoped RBAC resources.

```bash
# Synchronize consistency 1 and 5:
make manifests

# Synchronize consistency 2:
./hack/update-codegen.sh

# Synchronize consistency 3:
make api-docs

# Synchronize consistency 4:
make helm

# Synchronize 1, 2, 3, 4 and 5 in one command
# [Note]: Currently, we need to synchronize consistency 5 and 6 manually.
make sync

# Reproduce CI error for job "helm-chart-verify-rbac" (consistency 5)
python3 ../scripts/rbac-check.py
```

<<<<<<< HEAD
### Run end-to-end tests locally

We have some [end-to-end tests](https://github.com/ray-project/kuberay/blob/master/.github/workflows/actions/compatibility/action.yaml) on GitHub Actions.
These tests operate small Ray clusters running within a [kind](https://kind.sigs.k8s.io/) (Kubernetes-in-docker) environment. To run the tests yourself, follow these steps:

* Step1: Install related dependencies, including [kind](https://kind.sigs.k8s.io/) and [kubectl](https://kubernetes.io/docs/tasks/tools/install-kubectl/).

* Step2: You must be in `/path/to/your/kuberay/`.
  ```bash
  # [Usage]: RAY_IMAGE=$RAY_IMAGE OPERATOR_IMAGE=$OPERATOR_IMAGE python3 tests/compatibility-test.py
  #          These 3 environment variables are optional.
  # [Example]:
  RAY_IMAGE=rayproject/ray:2.9.0 OPERATOR_IMAGE=kuberay/operator:nightly python3 tests/compatibility-test.py
  ```
### Running configuration tests locally.

The sample RayCluster and RayService CRs under `ray-operator/config/samples` are tested in `tests/test_sample_raycluster_yamls.py`
and `tests/test_sample_rayservice_yamls.py`. Currently, only a few of these sample configurations are tested in the CI. See
[KubeRay issue #695](https://github.com/ray-project/kuberay/issues/695).

```bash
# Test RayCluster doc examples.
RAY_IMAGE=rayproject/ray:2.9.0 OPERATOR_IMAGE=kuberay/operator:nightly python3 tests/test_sample_raycluster_yamls.py
# Test RayService doc examples.
RAY_IMAGE=rayproject/ray:2.9.0 OPERATOR_IMAGE=kuberay/operator:nightly python3 tests/test_sample_rayservice_yamls.py
```

See [KubeRay PR #605](https://github.com/ray-project/kuberay/pull/605) for more details about the test framework.

=======
>>>>>>> 92d4a63f
### Building Multi architecture images locally

Most of image repositories supports multiple architectures container images. When running an image from a device, the docker client automatically pulls the correct the image with a matching architectures. The easiest way to build multi-arch images is to utilize Docker `Buildx` plug-in which allows easily building multi-arch images using Qemu emulation from a single machine. Buildx plugin is readily available when you install the [Docker Desktop](https://docs.docker.com/desktop/) on your machine.
Verify Buildx installation and make sure it does not return error
```
docker buildx version
```
Verify the builder instance has a default(with *) DRIVER/ENDPOINT starting with `docker-container` by running:
```
docker buildx ls
```
You may see something:
```
NAME/NODE    DRIVER/ENDPOINT             STATUS  BUILDKIT             PLATFORMS
sad_brown *  docker-container
  sad_brown0 unix:///var/run/docker.sock running v0.12.4              linux/amd64, linux/amd64/v2, linux/amd64/v3, linux/amd64/v4, linux/arm64, linux/riscv64, linux/ppc64le, linux/s390x, linux/386, linux/mips64le, linux/mips64, linux/arm/v7, linux/arm/v6
default      docker
  default    default                     running v0.11.7+d3e6c1360f6e linux/amd64, linux/amd64/v2, linux/amd64/v3, linux/amd64/v4, linux/386, linux/arm64, linux/riscv64, linux/ppc64le, linux/s390x, linux/mips64le, linux/mips64, linux/arm/v7, linux/arm/v6
```

If not, create the instance by running:
```
docker buildx create --use --bootstrap
```

Run the following `docker buildx build` command to build and push linux/arm64 and linux/amd64 images(manifests) in a single command:
```
cd ray-operator
docker buildx build --tag quay.io/<my org>/operator:latest --tag docker.io/<my org>/operator:latest --platform linux/amd64,linux/arm64 --push --provenance=false .
```
* --platform is a comma separated list of targeted platforms to build.
* --tag is a remote repo_name:tag to push.
* --push/--load optionally Push to remote registry or Load into local docker.
* Some registry such as Quay.io dashboard displays attestation manifests as unknown platforms. Setting --provenance=false to avoid this issue.

[main-dev-doc]: ../docs/development/development.md#pre-commit-hooks<|MERGE_RESOLUTION|>--- conflicted
+++ resolved
@@ -264,38 +264,6 @@
 python3 ../scripts/rbac-check.py
 ```
 
-<<<<<<< HEAD
-### Run end-to-end tests locally
-
-We have some [end-to-end tests](https://github.com/ray-project/kuberay/blob/master/.github/workflows/actions/compatibility/action.yaml) on GitHub Actions.
-These tests operate small Ray clusters running within a [kind](https://kind.sigs.k8s.io/) (Kubernetes-in-docker) environment. To run the tests yourself, follow these steps:
-
-* Step1: Install related dependencies, including [kind](https://kind.sigs.k8s.io/) and [kubectl](https://kubernetes.io/docs/tasks/tools/install-kubectl/).
-
-* Step2: You must be in `/path/to/your/kuberay/`.
-  ```bash
-  # [Usage]: RAY_IMAGE=$RAY_IMAGE OPERATOR_IMAGE=$OPERATOR_IMAGE python3 tests/compatibility-test.py
-  #          These 3 environment variables are optional.
-  # [Example]:
-  RAY_IMAGE=rayproject/ray:2.9.0 OPERATOR_IMAGE=kuberay/operator:nightly python3 tests/compatibility-test.py
-  ```
-### Running configuration tests locally.
-
-The sample RayCluster and RayService CRs under `ray-operator/config/samples` are tested in `tests/test_sample_raycluster_yamls.py`
-and `tests/test_sample_rayservice_yamls.py`. Currently, only a few of these sample configurations are tested in the CI. See
-[KubeRay issue #695](https://github.com/ray-project/kuberay/issues/695).
-
-```bash
-# Test RayCluster doc examples.
-RAY_IMAGE=rayproject/ray:2.9.0 OPERATOR_IMAGE=kuberay/operator:nightly python3 tests/test_sample_raycluster_yamls.py
-# Test RayService doc examples.
-RAY_IMAGE=rayproject/ray:2.9.0 OPERATOR_IMAGE=kuberay/operator:nightly python3 tests/test_sample_rayservice_yamls.py
-```
-
-See [KubeRay PR #605](https://github.com/ray-project/kuberay/pull/605) for more details about the test framework.
-
-=======
->>>>>>> 92d4a63f
 ### Building Multi architecture images locally
 
 Most of image repositories supports multiple architectures container images. When running an image from a device, the docker client automatically pulls the correct the image with a matching architectures. The easiest way to build multi-arch images is to utilize Docker `Buildx` plug-in which allows easily building multi-arch images using Qemu emulation from a single machine. Buildx plugin is readily available when you install the [Docker Desktop](https://docs.docker.com/desktop/) on your machine.
