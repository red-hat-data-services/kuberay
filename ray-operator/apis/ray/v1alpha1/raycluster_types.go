package v1alpha1

import (
	corev1 "k8s.io/api/core/v1"
	"k8s.io/apimachinery/pkg/api/resource"
	metav1 "k8s.io/apimachinery/pkg/apis/meta/v1"
)

// EDIT THIS FILE!  THIS IS SCAFFOLDING FOR YOU TO OWN!
// NOTE: json tags are required.  Any new fields you add must have json tags for the fields to be serialized.

// RayClusterSpec defines the desired state of RayCluster
type RayClusterSpec struct {
	// EnableInTreeAutoscaling indicates whether operator should create in tree autoscaling configs
	EnableInTreeAutoscaling *bool `json:"enableInTreeAutoscaling,omitempty"`
	// AutoscalerOptions specifies optional configuration for the Ray autoscaler.
	AutoscalerOptions *AutoscalerOptions `json:"autoscalerOptions,omitempty"`
	// Suspend indicates whether a RayCluster should be suspended.
	// A suspended RayCluster will have head pods and worker pods deleted.
	Suspend                *bool             `json:"suspend,omitempty"`
	HeadServiceAnnotations map[string]string `json:"headServiceAnnotations,omitempty"`
	// HeadGroupSpec is the spec for the head pod
	HeadGroupSpec HeadGroupSpec `json:"headGroupSpec"`
	// RayVersion is used to determine the command for the Kubernetes Job managed by RayJob
	RayVersion string `json:"rayVersion,omitempty"`
	// WorkerGroupSpecs are the specs for the worker pods
	WorkerGroupSpecs []WorkerGroupSpec `json:"workerGroupSpecs,omitempty"`
}

// HeadGroupSpec are the spec for the head pod
type HeadGroupSpec struct {
<<<<<<< HEAD
	// Template is the exact pod template used in K8s depoyments, statefulsets, etc.
=======
	// Template is the exact pod template used in K8s deployments, statefulsets, etc.
>>>>>>> a9bcb2e4
	Template corev1.PodTemplateSpec `json:"template"`
	// HeadService is the Kubernetes service of the head pod.
	HeadService *corev1.Service `json:"headService,omitempty"`
	// EnableIngress indicates whether operator should create ingress object for head service or not.
	EnableIngress *bool `json:"enableIngress,omitempty"`
	// RayStartParams are the params of the start command: node-manager-port, object-store-memory, ...
	RayStartParams map[string]string `json:"rayStartParams"`
	// ServiceType is Kubernetes service type of the head service. it will be used by the workers to connect to the head pod
	ServiceType corev1.ServiceType `json:"serviceType,omitempty"`
}

// WorkerGroupSpec are the specs for the worker pods
type WorkerGroupSpec struct {
	// we can have multiple worker groups, we distinguish them by name
	GroupName string `json:"groupName"`
	// Replicas is the number of desired Pods for this worker group. See https://github.com/ray-project/kuberay/pull/1443 for more details about the reason for making this field optional.
	// +kubebuilder:default:=0
	Replicas *int32 `json:"replicas,omitempty"`
	// MinReplicas denotes the minimum number of desired Pods for this worker group.
	// +kubebuilder:default:=0
	MinReplicas *int32 `json:"minReplicas"`
	// MaxReplicas denotes the maximum number of desired Pods for this worker group, and the default value is maxInt32.
	// +kubebuilder:default:=2147483647
	MaxReplicas *int32 `json:"maxReplicas"`
	// RayStartParams are the params of the start command: address, object-store-memory, ...
	RayStartParams map[string]string `json:"rayStartParams"`
	// Template is a pod template for the worker
	Template corev1.PodTemplateSpec `json:"template"`
	// ScaleStrategy defines which pods to remove
	ScaleStrategy ScaleStrategy `json:"scaleStrategy,omitempty"`
}

// ScaleStrategy to remove workers
type ScaleStrategy struct {
	// WorkersToDelete workers to be deleted
	WorkersToDelete []string `json:"workersToDelete,omitempty"`
}

// AutoscalerOptions specifies optional configuration for the Ray autoscaler.
type AutoscalerOptions struct {
	// Resources specifies optional resource request and limit overrides for the autoscaler container.
	// Default values: 500m CPU request and limit. 512Mi memory request and limit.
	Resources *corev1.ResourceRequirements `json:"resources,omitempty"`
	// Image optionally overrides the autoscaler's container image. This override is provided for autoscaler testing and development.
	Image *string `json:"image,omitempty"`
	// ImagePullPolicy optionally overrides the autoscaler container's image pull policy. This override is provided for autoscaler testing and development.
	ImagePullPolicy *corev1.PullPolicy `json:"imagePullPolicy,omitempty"`
	// SecurityContext defines the security options the container should be run with.
	// If set, the fields of SecurityContext override the equivalent fields of PodSecurityContext.
	// More info: https://kubernetes.io/docs/tasks/configure-pod-container/security-context/
	SecurityContext *corev1.SecurityContext `json:"securityContext,omitempty"`
	// IdleTimeoutSeconds is the number of seconds to wait before scaling down a worker pod which is not using Ray resources.
	// Defaults to 60 (one minute). It is not read by the KubeRay operator but by the Ray autoscaler.
	IdleTimeoutSeconds *int32 `json:"idleTimeoutSeconds,omitempty"`
	// UpscalingMode is "Conservative", "Default", or "Aggressive."
	// Conservative: Upscaling is rate-limited; the number of pending worker pods is at most the size of the Ray cluster.
	// Default: Upscaling is not rate-limited.
	// Aggressive: An alias for Default; upscaling is not rate-limited.
	// It is not read by the KubeRay operator but by the Ray autoscaler.
	UpscalingMode *UpscalingMode `json:"upscalingMode,omitempty"`
	// Optional list of environment variables to set in the autoscaler container.
	Env []corev1.EnvVar `json:"env,omitempty"`
	// Optional list of sources to populate environment variables in the autoscaler container.
	EnvFrom []corev1.EnvFromSource `json:"envFrom,omitempty"`
	// Optional list of volumeMounts.  This is needed for enabling TLS for the autoscaler container.
	VolumeMounts []corev1.VolumeMount `json:"volumeMounts,omitempty"`
}

// +kubebuilder:validation:Enum=Default;Aggressive;Conservative
type UpscalingMode string

// The overall state of the Ray cluster.
type ClusterState string

const (
	Ready     ClusterState = "ready"
	Unhealthy ClusterState = "unhealthy"
	Failed    ClusterState = "failed"
	Suspended ClusterState = "suspended"
)

// RayClusterStatus defines the observed state of RayCluster
type RayClusterStatus struct {
	// LastUpdateTime indicates last update timestamp for this cluster status.
	// +nullable
	LastUpdateTime *metav1.Time `json:"lastUpdateTime,omitempty"`
	// Service Endpoints
	Endpoints map[string]string `json:"endpoints,omitempty"`
	// DesiredCPU indicates total desired CPUs for the cluster
	DesiredCPU resource.Quantity `json:"desiredCPU,omitempty"`
	// DesiredMemory indicates total desired memory for the cluster
	DesiredMemory resource.Quantity `json:"desiredMemory,omitempty"`
	// DesiredGPU indicates total desired GPUs for the cluster
	DesiredGPU resource.Quantity `json:"desiredGPU,omitempty"`
	// DesiredTPU indicates total desired TPUs for the cluster
	DesiredTPU resource.Quantity `json:"desiredTPU,omitempty"`
	// Head info
	Head HeadInfo `json:"head,omitempty"`
	// INSERT ADDITIONAL STATUS FIELD - define observed state of cluster
	// Important: Run "make" to regenerate code after modifying this file
	// Status reflects the status of the cluster
	//
	// Deprecated: the State field is replaced by the Conditions field.
	State ClusterState `json:"state,omitempty"`
	// Reason provides more information about current State
	Reason string `json:"reason,omitempty"`
	// ReadyWorkerReplicas indicates how many worker replicas are ready in the cluster
	ReadyWorkerReplicas int32 `json:"readyWorkerReplicas,omitempty"`
	// AvailableWorkerReplicas indicates how many replicas are available in the cluster
	AvailableWorkerReplicas int32 `json:"availableWorkerReplicas,omitempty"`
	// DesiredWorkerReplicas indicates overall desired replicas claimed by the user at the cluster level.
	DesiredWorkerReplicas int32 `json:"desiredWorkerReplicas,omitempty"`
	// MinWorkerReplicas indicates sum of minimum replicas of each node group.
	MinWorkerReplicas int32 `json:"minWorkerReplicas,omitempty"`
	// MaxWorkerReplicas indicates sum of maximum replicas of each node group.
	MaxWorkerReplicas int32 `json:"maxWorkerReplicas,omitempty"`
	// observedGeneration is the most recent generation observed for this RayCluster. It corresponds to the
	// RayCluster's generation, which is updated on mutation by the API Server.
	ObservedGeneration int64 `json:"observedGeneration,omitempty"`
}

// HeadInfo gives info about head
type HeadInfo struct {
	PodIP     string `json:"podIP,omitempty"`
	ServiceIP string `json:"serviceIP,omitempty"`
}

// RayNodeType  the type of a ray node: head/worker
type RayNodeType string

const (
	HeadNode   RayNodeType = "head"
	WorkerNode RayNodeType = "worker"
	// RedisCleanupNode is a Pod managed by a Kubernetes Job that cleans up Redis data after
	// a RayCluster with GCS fault tolerance enabled is deleted.
	RedisCleanupNode RayNodeType = "redis-cleanup"
)

// RayCluster is the Schema for the RayClusters API
// +kubebuilder:object:root=true
// +kubebuilder:resource:categories=all
// +kubebuilder:subresource:status
// +kubebuilder:printcolumn:name="desired workers",type=integer,JSONPath=".status.desiredWorkerReplicas",priority=0
// +kubebuilder:printcolumn:name="available workers",type=integer,JSONPath=".status.availableWorkerReplicas",priority=0
// +kubebuilder:printcolumn:name="cpus",type=string,JSONPath=".status.desiredCPU",priority=0
// +kubebuilder:printcolumn:name="memory",type=string,JSONPath=".status.desiredMemory",priority=0
// +kubebuilder:printcolumn:name="gpus",type=string,JSONPath=".status.desiredGPU",priority=0
// +kubebuilder:printcolumn:name="tpus",type=string,JSONPath=".status.desiredTPU",priority=1
// +kubebuilder:printcolumn:name="status",type="string",JSONPath=".status.state",priority=0
// +kubebuilder:printcolumn:name="age",type="date",JSONPath=".metadata.creationTimestamp",priority=0
// +kubebuilder:printcolumn:name="head pod IP",type="string",JSONPath=".status.head.podIP",priority=1
// +kubebuilder:printcolumn:name="head service IP",type="string",JSONPath=".status.head.serviceIP",priority=1
// +genclient
type RayCluster struct {
	// Standard object metadata.
	metav1.TypeMeta   `json:",inline"`
	metav1.ObjectMeta `json:"metadata,omitempty"`

	// Specification of the desired behavior of the RayCluster.
	Spec   RayClusterSpec   `json:"spec,omitempty"`
	Status RayClusterStatus `json:"status,omitempty"`
}

//+kubebuilder:object:root=true

// RayClusterList contains a list of RayCluster
type RayClusterList struct {
	metav1.TypeMeta `json:",inline"`
	metav1.ListMeta `json:"metadata,omitempty"`
	Items           []RayCluster `json:"items"`
}

func init() {
	SchemeBuilder.Register(&RayCluster{}, &RayClusterList{})
}

type EventReason string

const (
	RayConfigError         EventReason = "RayConfigError"
	PodReconciliationError EventReason = "PodReconciliationError"
)<|MERGE_RESOLUTION|>--- conflicted
+++ resolved
@@ -29,11 +29,7 @@
 
 // HeadGroupSpec are the spec for the head pod
 type HeadGroupSpec struct {
-<<<<<<< HEAD
-	// Template is the exact pod template used in K8s depoyments, statefulsets, etc.
-=======
 	// Template is the exact pod template used in K8s deployments, statefulsets, etc.
->>>>>>> a9bcb2e4
 	Template corev1.PodTemplateSpec `json:"template"`
 	// HeadService is the Kubernetes service of the head pod.
 	HeadService *corev1.Service `json:"headService,omitempty"`
