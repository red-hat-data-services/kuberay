--- conflicted
+++ resolved
@@ -1,11 +1,6 @@
 package support
 
 const (
-<<<<<<< HEAD
-	RayVersion = "2.9.0"
-	RayImage   = "rayproject/ray:2.9.0"
-=======
 	RayVersion = "2.41.0"
 	RayImage   = "rayproject/ray:2.41.0"
->>>>>>> 92d4a63f
 )