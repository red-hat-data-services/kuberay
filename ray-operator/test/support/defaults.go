--- conflicted
+++ resolved
@@ -1,12 +1,7 @@
 package support
 
 const (
-<<<<<<< HEAD
-	RayVersion = "2.9.0"
-	RayImage   = "rayproject/ray:2.9.0"
-=======
 	RayVersion            = "2.41.0"
 	RayImage              = "rayproject/ray:2.41.0"
 	KuberayUpgradeVersion = "v1.3.0"
->>>>>>> a6cf9ad9
 )