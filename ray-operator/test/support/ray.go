--- conflicted
+++ resolved
@@ -6,11 +6,6 @@
 
 	"github.com/onsi/gomega/format"
 	"github.com/onsi/gomega/types"
-<<<<<<< HEAD
-	"github.com/stretchr/testify/require"
-
-=======
->>>>>>> a9bcb2e4
 	corev1 "k8s.io/api/core/v1"
 	"k8s.io/apimachinery/pkg/api/meta"
 	metav1 "k8s.io/apimachinery/pkg/apis/meta/v1"
@@ -185,10 +180,6 @@
 		t.Ctx(),
 		common.RayClusterGroupPodsAssociationOptions(rayCluster, group).ToMetaV1ListOptions(),
 	)
-<<<<<<< HEAD
-	require.NoError(t.T(), err)
-	return pods.Items
-=======
 	return pods.Items, err
 }
 
@@ -196,7 +187,6 @@
 	return func() ([]corev1.Pod, error) {
 		return GetGroupPods(t, rayCluster, group)
 	}
->>>>>>> a9bcb2e4
 }
 
 func RayClusterManagedBy(rayCluster *rayv1.RayCluster) *string {
