package e2e

import (
	"testing"
	"time"

	. "github.com/onsi/gomega"
	k8serrors "k8s.io/apimachinery/pkg/api/errors"
	metav1 "k8s.io/apimachinery/pkg/apis/meta/v1"
	"k8s.io/utils/ptr"

	rayv1 "github.com/ray-project/kuberay/ray-operator/apis/ray/v1"
	"github.com/ray-project/kuberay/ray-operator/controllers/ray/utils"
	rayv1ac "github.com/ray-project/kuberay/ray-operator/pkg/client/applyconfiguration/ray/v1"
	. "github.com/ray-project/kuberay/ray-operator/test/support"
)

func TestRayJob(t *testing.T) {
	test := With(t)
	g := NewWithT(t)

	// Create a namespace
	namespace := test.NewTestNamespace()

	// Job scripts
	jobsAC := newConfigMap(namespace.Name, files(test, "counter.py", "fail.py", "stop.py", "long_running.py"))
	jobs, err := test.Client().Core().CoreV1().ConfigMaps(namespace.Name).Apply(test.Ctx(), jobsAC, TestApplyOptions)
	g.Expect(err).NotTo(HaveOccurred())
	LogWithTimestamp(test.T(), "Created ConfigMap %s/%s successfully", jobs.Namespace, jobs.Name)

	test.T().Run("Successful RayJob", func(_ *testing.T) {
		// RayJob
		rayJobAC := rayv1ac.RayJob("counter", namespace.Name).
			WithSpec(rayv1ac.RayJobSpec().
				WithRayClusterSpec(newRayClusterSpec(mountConfigMap[rayv1ac.RayClusterSpecApplyConfiguration](jobs, "/home/ray/jobs"))).
				WithEntrypoint("python /home/ray/jobs/counter.py").
				WithRuntimeEnvYAML(`
env_vars:
  counter_name: test_counter
`).
				WithShutdownAfterJobFinishes(true).
				WithSubmitterPodTemplate(jobSubmitterPodTemplateApplyConfiguration()))

		rayJob, err := test.Client().Ray().RayV1().RayJobs(namespace.Name).Apply(test.Ctx(), rayJobAC, TestApplyOptions)
		g.Expect(err).NotTo(HaveOccurred())
		LogWithTimestamp(test.T(), "Created RayJob %s/%s successfully", rayJob.Namespace, rayJob.Name)

		LogWithTimestamp(test.T(), "Waiting for RayJob %s/%s to complete", rayJob.Namespace, rayJob.Name)
		g.Eventually(RayJob(test, rayJob.Namespace, rayJob.Name), TestTimeoutMedium).
			Should(WithTransform(RayJobStatus, Satisfy(rayv1.IsJobTerminal)))

		// Assert the RayJob has completed successfully
		g.Expect(GetRayJob(test, rayJob.Namespace, rayJob.Name)).
			To(WithTransform(RayJobStatus, Equal(rayv1.JobStatusSucceeded)))

		// And the RayJob deployment status is updated accordingly
		g.Eventually(RayJob(test, rayJob.Namespace, rayJob.Name)).
			Should(WithTransform(RayJobDeploymentStatus, Equal(rayv1.JobDeploymentStatusComplete)))

		// Refresh the RayJob status
		rayJob, err = GetRayJob(test, rayJob.Namespace, rayJob.Name)
		g.Expect(err).NotTo(HaveOccurred())

<<<<<<< HEAD
=======
		LogWithTimestamp(test.T(), "Checking that the RayJob status info has been set correctly.")
		g.Expect(rayJob.Status.RayJobStatusInfo.StartTime).NotTo(BeNil())
		g.Expect(rayJob.Status.RayJobStatusInfo.EndTime).NotTo(BeNil())

>>>>>>> a9bcb2e4
		// Assert the RayCluster has been torn down
		g.Eventually(func() error {
			_, err = GetRayCluster(test, namespace.Name, rayJob.Status.RayClusterName)
			return err
		}, TestTimeoutShort).Should(WithTransform(k8serrors.IsNotFound, BeTrue()))

		// Assert the submitter Job has not been deleted
		g.Eventually(Jobs(test, namespace.Name)).ShouldNot(BeEmpty())

		// TODO (kevin85421): Check whether the Pods associated with the RayCluster and the submitter Job have been deleted.
		// For Kubernetes Jobs, the default deletion behavior is "orphanDependents," which means the Pods will not be
		// cascadingly deleted with the Kubernetes Job by default.

		LogWithTimestamp(test.T(), "Update `suspend` to true. However, since the RayJob is completed, the status should not be updated to `Suspended`.")
		rayJobAC.Spec.WithSuspend(true)
		rayJob, err = test.Client().Ray().RayV1().RayJobs(namespace.Name).Apply(test.Ctx(), rayJobAC, TestApplyOptions)
		g.Expect(err).NotTo(HaveOccurred())
		g.Consistently(RayJob(test, rayJob.Namespace, rayJob.Name)).
			Should(WithTransform(RayJobDeploymentStatus, Equal(rayv1.JobDeploymentStatusComplete)))

		// Delete the RayJob
		err = test.Client().Ray().RayV1().RayJobs(namespace.Name).Delete(test.Ctx(), rayJob.Name, metav1.DeleteOptions{})
		g.Expect(err).NotTo(HaveOccurred())
		LogWithTimestamp(test.T(), "Deleted RayJob %s/%s successfully", rayJob.Namespace, rayJob.Name)
	})

	test.T().Run("Failing RayJob without cluster shutdown after finished", func(_ *testing.T) {
		// RayJob
		rayJobAC := rayv1ac.RayJob("fail", namespace.Name).
			WithSpec(rayv1ac.RayJobSpec().
				WithRayClusterSpec(newRayClusterSpec(mountConfigMap[rayv1ac.RayClusterSpecApplyConfiguration](jobs, "/home/ray/jobs"))).
				WithEntrypoint("python /home/ray/jobs/fail.py").
				WithShutdownAfterJobFinishes(false).
				WithSubmitterPodTemplate(jobSubmitterPodTemplateApplyConfiguration()))

		rayJob, err := test.Client().Ray().RayV1().RayJobs(namespace.Name).Apply(test.Ctx(), rayJobAC, TestApplyOptions)
		g.Expect(err).NotTo(HaveOccurred())
		LogWithTimestamp(test.T(), "Created RayJob %s/%s successfully", rayJob.Namespace, rayJob.Name)

		LogWithTimestamp(test.T(), "Waiting for RayJob %s/%s to complete", rayJob.Namespace, rayJob.Name)
		g.Eventually(RayJob(test, rayJob.Namespace, rayJob.Name), TestTimeoutMedium).
			Should(WithTransform(RayJobStatus, Satisfy(rayv1.IsJobTerminal)))

		// Assert the Ray job has failed
		g.Expect(GetRayJob(test, rayJob.Namespace, rayJob.Name)).
			To(WithTransform(RayJobStatus, Equal(rayv1.JobStatusFailed)))

		// Assert that the RayJob deployment status and RayJob reason have been updated accordingly.
		g.Eventually(RayJob(test, rayJob.Namespace, rayJob.Name)).
			Should(WithTransform(RayJobDeploymentStatus, Equal(rayv1.JobDeploymentStatusFailed)))
		g.Expect(GetRayJob(test, rayJob.Namespace, rayJob.Name)).
			To(WithTransform(RayJobReason, Equal(rayv1.AppFailed)))

		// TODO (kevin85421): Ensure the RayCluster and Kubernetes Job are not deleted because `ShutdownAfterJobFinishes` is false.

		// Refresh the RayJob status
		rayJob, err = GetRayJob(test, rayJob.Namespace, rayJob.Name)
		g.Expect(err).NotTo(HaveOccurred())

		// Delete the RayJob
		err = test.Client().Ray().RayV1().RayJobs(namespace.Name).Delete(test.Ctx(), rayJob.Name, metav1.DeleteOptions{})
		g.Expect(err).NotTo(HaveOccurred())
		LogWithTimestamp(test.T(), "Deleted RayJob %s/%s successfully", rayJob.Namespace, rayJob.Name)

		// Assert the RayCluster has been cascade deleted
		g.Eventually(func() error {
			_, err := GetRayCluster(test, namespace.Name, rayJob.Status.RayClusterName)
			return err
		}).Should(WithTransform(k8serrors.IsNotFound, BeTrue()))

		// Assert the submitter Job has been cascade deleted
		g.Eventually(Jobs(test, namespace.Name)).Should(BeEmpty())
	})

	test.T().Run("Failing submitter K8s Job", func(_ *testing.T) {
		// RayJob
		rayJobAC := rayv1ac.RayJob("fail-k8s-job", namespace.Name).
			WithSpec(rayv1ac.RayJobSpec().
				WithRayClusterSpec(newRayClusterSpec(mountConfigMap[rayv1ac.RayClusterSpecApplyConfiguration](jobs, "/home/ray/jobs"))).
				WithEntrypoint("The command will be overridden by the submitter Job").
				WithShutdownAfterJobFinishes(true).
				WithSubmitterPodTemplate(jobSubmitterPodTemplateApplyConfiguration()))

		// In this test, we try to simulate the case where the submitter Job can't connect to the RayCluster successfully.
		// Hence, KubeRay can't get the Ray job information from the RayCluster. When the submitter Job reaches the backoff
		// limit, it will be marked as failed. Then, the RayJob should transition to `Complete`.
		rayJobAC.Spec.SubmitterPodTemplate.Spec.Containers[0].WithCommand("ray", "job", "submit", "--address", "http://do-not-exist:8265", "--", "echo 123")

		rayJob, err := test.Client().Ray().RayV1().RayJobs(namespace.Name).Apply(test.Ctx(), rayJobAC, TestApplyOptions)
		g.Expect(err).NotTo(HaveOccurred())
		LogWithTimestamp(test.T(), "Created RayJob %s/%s successfully", rayJob.Namespace, rayJob.Name)

		LogWithTimestamp(test.T(), "Waiting for RayJob %s/%s to complete", rayJob.Namespace, rayJob.Name)
		g.Eventually(RayJob(test, rayJob.Namespace, rayJob.Name), TestTimeoutMedium).
			Should(WithTransform(RayJobDeploymentStatus, Equal(rayv1.JobDeploymentStatusFailed)))
		g.Expect(GetRayJob(test, rayJob.Namespace, rayJob.Name)).
			To(WithTransform(RayJobStatus, Equal(rayv1.JobStatusNew)))
		g.Expect(GetRayJob(test, rayJob.Namespace, rayJob.Name)).
			To(WithTransform(RayJobReason, Equal(rayv1.SubmissionFailed)))

		// Refresh the RayJob status
		rayJob, err = GetRayJob(test, rayJob.Namespace, rayJob.Name)
		g.Expect(err).NotTo(HaveOccurred())

		// Assert the RayCluster has been deleted because ShutdownAfterJobFinishes is true.
		g.Eventually(func() error {
			_, err := GetRayCluster(test, namespace.Name, rayJob.Status.RayClusterName)
			return err
		}).Should(WithTransform(k8serrors.IsNotFound, BeTrue()))
		// Asset submitter Job is not deleted yet
		g.Eventually(Jobs(test, namespace.Name)).ShouldNot(BeEmpty())

		// Delete the RayJob
		err = test.Client().Ray().RayV1().RayJobs(namespace.Name).Delete(test.Ctx(), rayJob.Name, metav1.DeleteOptions{})
		g.Expect(err).NotTo(HaveOccurred())
		LogWithTimestamp(test.T(), "Deleted RayJob %s/%s successfully", rayJob.Namespace, rayJob.Name)
	})

	test.T().Run("Should transition to 'Complete' if the Ray job has stopped.", func(_ *testing.T) {
		// `stop.py` will sleep for 20 seconds so that the RayJob has enough time to transition to `RUNNING`
		// and then stop the Ray job. If the Ray job is stopped, the RayJob should transition to `Complete`.
		rayJobAC := rayv1ac.RayJob("stop", namespace.Name).
			WithSpec(rayv1ac.RayJobSpec().
				WithEntrypoint("python /home/ray/jobs/stop.py").
				WithSubmitterPodTemplate(jobSubmitterPodTemplateApplyConfiguration()).
				WithRayClusterSpec(newRayClusterSpec(mountConfigMap[rayv1ac.RayClusterSpecApplyConfiguration](jobs, "/home/ray/jobs"))))

		rayJob, err := test.Client().Ray().RayV1().RayJobs(namespace.Name).Apply(test.Ctx(), rayJobAC, TestApplyOptions)
		g.Expect(err).NotTo(HaveOccurred())
		LogWithTimestamp(test.T(), "Created RayJob %s/%s successfully", rayJob.Namespace, rayJob.Name)

		LogWithTimestamp(test.T(), "Waiting for RayJob %s/%s to be 'Running'", rayJob.Namespace, rayJob.Name)
		g.Eventually(RayJob(test, rayJob.Namespace, rayJob.Name), TestTimeoutMedium).
			Should(WithTransform(RayJobDeploymentStatus, Equal(rayv1.JobDeploymentStatusRunning)))

		LogWithTimestamp(test.T(), "Waiting for RayJob %s/%s to be 'Complete'", rayJob.Namespace, rayJob.Name)
		g.Eventually(RayJob(test, rayJob.Namespace, rayJob.Name), TestTimeoutMedium).
			Should(WithTransform(RayJobDeploymentStatus, Equal(rayv1.JobDeploymentStatusComplete)))

		// Refresh the RayJob status
		g.Expect(GetRayJob(test, rayJob.Namespace, rayJob.Name)).To(WithTransform(RayJobStatus, Equal(rayv1.JobStatusStopped)))

		// Delete the RayJob
		err = test.Client().Ray().RayV1().RayJobs(namespace.Name).Delete(test.Ctx(), rayJob.Name, metav1.DeleteOptions{})
		g.Expect(err).NotTo(HaveOccurred())
		LogWithTimestamp(test.T(), "Deleted RayJob %s/%s successfully", rayJob.Namespace, rayJob.Name)
	})

	test.T().Run("RuntimeEnvYAML is not a valid YAML string", func(_ *testing.T) {
		rayJobAC := rayv1ac.RayJob("invalid-yamlstr", namespace.Name).
			WithSpec(rayv1ac.RayJobSpec().
				WithEntrypoint("python /home/ray/jobs/counter.py").
				WithRuntimeEnvYAML(`invalid_yaml_string`).
				WithRayClusterSpec(newRayClusterSpec(mountConfigMap[rayv1ac.RayClusterSpecApplyConfiguration](jobs, "/home/ray/jobs"))))

		rayJob, err := test.Client().Ray().RayV1().RayJobs(namespace.Name).Apply(test.Ctx(), rayJobAC, TestApplyOptions)
		g.Expect(err).NotTo(HaveOccurred())
		LogWithTimestamp(test.T(), "Created RayJob %s/%s successfully", rayJob.Namespace, rayJob.Name)

		// `RuntimeEnvYAML` is not a valid YAML string, so the RayJob controller will not do anything with the CR.
		g.Consistently(RayJob(test, rayJob.Namespace, rayJob.Name), 5*time.Second).
			Should(WithTransform(RayJobDeploymentStatus, Equal(rayv1.JobDeploymentStatusNew)))
	})

	test.T().Run("RayJob has passed ActiveDeadlineSeconds", func(_ *testing.T) {
		rayJobAC := rayv1ac.RayJob("long-running", namespace.Name).
			WithSpec(rayv1ac.RayJobSpec().
				WithRayClusterSpec(newRayClusterSpec(mountConfigMap[rayv1ac.RayClusterSpecApplyConfiguration](jobs, "/home/ray/jobs"))).
				WithEntrypoint("python /home/ray/jobs/long_running.py").
				WithShutdownAfterJobFinishes(true).
				WithTTLSecondsAfterFinished(600).
				WithActiveDeadlineSeconds(5).
				WithSubmitterPodTemplate(jobSubmitterPodTemplateApplyConfiguration()))

		rayJob, err := test.Client().Ray().RayV1().RayJobs(namespace.Name).Apply(test.Ctx(), rayJobAC, TestApplyOptions)
		g.Expect(err).NotTo(HaveOccurred())
		LogWithTimestamp(test.T(), "Created RayJob %s/%s successfully", rayJob.Namespace, rayJob.Name)

		// The RayJob will transition to `Complete` because it has passed `ActiveDeadlineSeconds`.
		LogWithTimestamp(test.T(), "Waiting for RayJob %s/%s to be 'Complete'", rayJob.Namespace, rayJob.Name)
		g.Eventually(RayJob(test, rayJob.Namespace, rayJob.Name), TestTimeoutShort).
			Should(WithTransform(RayJobDeploymentStatus, Equal(rayv1.JobDeploymentStatusFailed)))
		g.Expect(GetRayJob(test, rayJob.Namespace, rayJob.Name)).
			To(WithTransform(RayJobReason, Equal(rayv1.DeadlineExceeded)))
	})

	test.T().Run("RayJob should be created, but not updated when managed externally", func(_ *testing.T) {
		// RayJob
		rayJobAC := rayv1ac.RayJob("managed-externally", namespace.Name).
			WithSpec(rayv1ac.RayJobSpec().
				WithRayClusterSpec(newRayClusterSpec(mountConfigMap[rayv1ac.RayClusterSpecApplyConfiguration](jobs, "/home/ray/jobs"))).
				WithEntrypoint("python /home/ray/jobs/counter.py").
				WithRuntimeEnvYAML(`
env_vars:
  counter_name: test_counter
`).
				WithShutdownAfterJobFinishes(true).
				WithSubmitterPodTemplate(jobSubmitterPodTemplateApplyConfiguration()).
				WithManagedBy("kueue.x-k8s.io/multikueue"))

		rayJob, err := test.Client().Ray().RayV1().RayJobs(namespace.Name).Apply(test.Ctx(), rayJobAC, TestApplyOptions)
		g.Expect(err).NotTo(HaveOccurred())
		LogWithTimestamp(test.T(), "Created RayJob %s/%s successfully", rayJob.Namespace, rayJob.Name)

		// Should not to be able to change managedBy field as it's immutable
		rayJobAC.Spec.WithManagedBy(utils.KubeRayController)
		_, err = test.Client().Ray().RayV1().RayJobs(namespace.Name).Apply(test.Ctx(), rayJobAC, TestApplyOptions)
		g.Expect(err).To(HaveOccurred())
		g.Eventually(RayJob(test, *rayJobAC.Namespace, *rayJobAC.Name)).
			Should(WithTransform(RayJobManagedBy, Equal(ptr.To("kueue.x-k8s.io/multikueue"))))

		// Refresh the RayJob status and assert it has not been updated
		g.Eventually(RayJob(test, rayJob.Namespace, rayJob.Name)).
			Should(WithTransform(RayJobDeploymentStatus, Equal(rayv1.JobDeploymentStatusNew)))

		// Assert the associated RayCluster has not beed created
		rcList, err := test.Client().Ray().RayV1().RayClusters(rayJob.Namespace).List(test.Ctx(), metav1.ListOptions{})
		g.Expect(err).NotTo(HaveOccurred())
		for _, rc := range rcList.Items {
			g.Expect(rc.Name).NotTo(HaveSuffix(*rayJobAC.Name))
		}

		// Assert the submitter Job has not been created
		g.Eventually(Jobs(test, namespace.Name)).Should(BeEmpty())

		// Delete the RayJob
		err = test.Client().Ray().RayV1().RayJobs(namespace.Name).Delete(test.Ctx(), *rayJobAC.Name, metav1.DeleteOptions{})
		g.Expect(err).NotTo(HaveOccurred())
		LogWithTimestamp(test.T(), "Deleted RayJob %s/%s successfully", *rayJobAC.Namespace, *rayJobAC.Name)
	})
}<|MERGE_RESOLUTION|>--- conflicted
+++ resolved
@@ -61,13 +61,10 @@
 		rayJob, err = GetRayJob(test, rayJob.Namespace, rayJob.Name)
 		g.Expect(err).NotTo(HaveOccurred())
 
-<<<<<<< HEAD
-=======
 		LogWithTimestamp(test.T(), "Checking that the RayJob status info has been set correctly.")
 		g.Expect(rayJob.Status.RayJobStatusInfo.StartTime).NotTo(BeNil())
 		g.Expect(rayJob.Status.RayJobStatusInfo.EndTime).NotTo(BeNil())
 
->>>>>>> a9bcb2e4
 		// Assert the RayCluster has been torn down
 		g.Eventually(func() error {
 			_, err = GetRayCluster(test, namespace.Name, rayJob.Status.RayClusterName)
