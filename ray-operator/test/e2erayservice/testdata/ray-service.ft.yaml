--- conflicted
+++ resolved
@@ -20,11 +20,7 @@
             ray_actor_options:
               num_cpus: 1
   rayClusterConfig:
-<<<<<<< HEAD
-    rayVersion: "2.41.0"
-=======
     rayVersion: "2.46.0"
->>>>>>> a9bcb2e4
     gcsFaultToleranceOptions:
       # In most cases, you don't need to set `externalStorageNamespace` because KubeRay will
       # automatically set it to the UID of RayCluster. Only modify this annotation if you fully understand
@@ -44,11 +40,7 @@
         spec:
           containers:
             - name: ray-head
-<<<<<<< HEAD
-              image: rayproject/ray:2.41.0
-=======
               image: rayproject/ray:2.46.0
->>>>>>> a9bcb2e4
               env:
                 - name: RAY_gcs_rpc_server_reconnect_timeout_s
                   value: "20"
@@ -70,11 +62,7 @@
           spec:
             containers:
               - name: ray-worker
-<<<<<<< HEAD
-                image: rayproject/ray:2.41.0
-=======
                 image: rayproject/ray:2.46.0
->>>>>>> a9bcb2e4
                 resources:
                   requests:
                     cpu: 300m
