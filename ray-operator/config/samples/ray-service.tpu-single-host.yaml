apiVersion: ray.io/v1
kind: RayService
metadata:
  name: stable-diffusion-tpu
spec:
  serveConfigV2: |
    applications:
      - name: stable_diffusion
        import_path: stable_diffusion.stable_diffusion_tpu:deployment
        runtime_env:
          working_dir: "https://github.com/ray-project/serve_config_examples/archive/refs/heads/master.zip"
          pip:
            - pydantic<2
            - google-api-python-client
            - pillow
            - diffusers==0.7.2
            - transformers==4.24.0
            - flax
            - ml_dtypes==0.2.0
            - jax[tpu]==0.4.11
            - -f https://storage.googleapis.com/jax-releases/libtpu_releases.html
            - fastapi
  rayClusterConfig:
<<<<<<< HEAD
    rayVersion: '2.9.0' # Should match the Ray version in the image of the containers
    ######################headGroupSpecs#################################
    # Ray head pod template.
=======
    rayVersion: '2.41.0'
>>>>>>> 92d4a63f
    headGroupSpec:
      rayStartParams: {}
      template:
        spec:
          containers:
          - name: ray-head
<<<<<<< HEAD
            image: rayproject/ray:2.9.0-py310
=======
            image: rayproject/ray:2.41.0
>>>>>>> 92d4a63f
            ports:
            - containerPort: 6379
              name: gcs
            - containerPort: 8265
              name: dashboard
            - containerPort: 10001
              name: client
            - containerPort: 8000
              name: serve
            resources:
              limits:
                cpu: "2"
                memory: "8G"
              requests:
                cpu: "2"
                memory: "8G"
    workerGroupSpecs:
    - replicas: 1
      minReplicas: 1
      maxReplicas: 10
      numOfHosts: 1
      groupName: tpu-group
      rayStartParams: {}
      template:
        spec:
          containers:
          - name: ray-worker
<<<<<<< HEAD
            image: rayproject/ray:2.9.0-py310
=======
            image: rayproject/ray:2.41.0
>>>>>>> 92d4a63f
            resources:
              limits:
                # ct4p-hightpu-4t (v4) TPUs have 240 vCPUs, adjust this value based on your resource needs
                cpu: "100"
                ephemeral-storage: 20Gi
                google.com/tpu: "4"
                memory: 200G
              requests:
                cpu: "100"
                ephemeral-storage: 20Gi
                google.com/tpu: "4"
                memory: 200G
          nodeSelector:
            # https://cloud.google.com/kubernetes-engine/docs/concepts/tpus
            cloud.google.com/gke-tpu-accelerator: tpu-v4-podslice
            cloud.google.com/gke-tpu-topology: 2x2x1<|MERGE_RESOLUTION|>--- conflicted
+++ resolved
@@ -21,24 +21,14 @@
             - -f https://storage.googleapis.com/jax-releases/libtpu_releases.html
             - fastapi
   rayClusterConfig:
-<<<<<<< HEAD
-    rayVersion: '2.9.0' # Should match the Ray version in the image of the containers
-    ######################headGroupSpecs#################################
-    # Ray head pod template.
-=======
     rayVersion: '2.41.0'
->>>>>>> 92d4a63f
     headGroupSpec:
       rayStartParams: {}
       template:
         spec:
           containers:
           - name: ray-head
-<<<<<<< HEAD
-            image: rayproject/ray:2.9.0-py310
-=======
             image: rayproject/ray:2.41.0
->>>>>>> 92d4a63f
             ports:
             - containerPort: 6379
               name: gcs
@@ -66,11 +56,7 @@
         spec:
           containers:
           - name: ray-worker
-<<<<<<< HEAD
-            image: rayproject/ray:2.9.0-py310
-=======
             image: rayproject/ray:2.41.0
->>>>>>> 92d4a63f
             resources:
               limits:
                 # ct4p-hightpu-4t (v4) TPUs have 240 vCPUs, adjust this value based on your resource needs
