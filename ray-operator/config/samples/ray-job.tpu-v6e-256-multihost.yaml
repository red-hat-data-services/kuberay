apiVersion: ray.io/v1
kind: RayJob
metadata:
  name: v6e-256-job
spec:
  entrypoint: python ray-operator/config/samples/tpu/tpu_list_devices.py
  runtimeEnvYAML: |
    working_dir: "https://github.com/ray-project/kuberay/archive/master.zip"
    pip:
      - jax[tpu]==0.4.33
      - -f https://storage.googleapis.com/jax-releases/libtpu_releases.html
  rayClusterSpec:
<<<<<<< HEAD
    rayVersion: '2.41.0'
=======
    rayVersion: '2.46.0'
>>>>>>> a9bcb2e4
    headGroupSpec:
      rayStartParams: {}
      template:
        spec:
          containers:
<<<<<<< HEAD
            - name: ray-head
              image: rayproject/ray:2.41.0
              ports:
                - containerPort: 6379
                  name: gcs-server
                - containerPort: 8265
                  name: dashboard
                - containerPort: 10001
                  name: client
                - containerPort: 8888
                  name: grpc
              resources:
                limits:
                  cpu: "8"
                  memory: 40G
                requests:
                  cpu: "8"
                  memory: 40G
    workerGroupSpecs:
      - replicas: 1
        minReplicas: 1
        maxReplicas: 1
        numOfHosts: 64
        groupName: tpu-group
        rayStartParams:
          resources: '"{\"TPU\": 4}"'
        template:
          spec:
            containers:
              - name: ray-worker
                image: rayproject/ray:2.41.0
                resources:
                  limits:
                    cpu: "24"
                    google.com/tpu: "4"
                    memory: 200G
                  requests:
                    cpu: "24"
                    google.com/tpu: "4"
                    memory: 200G
                env:
                - name: JAX_PLATFORMS
                  value: tpu,cpu
            nodeSelector:
              cloud.google.com/gke-tpu-accelerator: tpu-v6e-slice
              cloud.google.com/gke-tpu-topology: 16x16
=======
          - name: ray-head
            image: rayproject/ray:2.46.0-py310
            ports:
            - containerPort: 6379
              name: gcs-server
            - containerPort: 8265
              name: dashboard
            - containerPort: 10001
              name: client
            - containerPort: 8888
              name: grpc
            resources:
              limits:
                cpu: "8"
                memory: 40G
              requests:
                cpu: "8"
                memory: 40G
    workerGroupSpecs:
    - replicas: 1
      minReplicas: 1
      maxReplicas: 1
      numOfHosts: 64
      groupName: tpu-group
      rayStartParams:
        resources: '"{\"TPU\": 4}"'
      template:
        spec:
          containers:
          - name: ray-worker
            image: rayproject/ray:2.46.0-py310
            resources:
              limits:
                cpu: "24"
                google.com/tpu: "4"
                memory: 200G
              requests:
                cpu: "24"
                google.com/tpu: "4"
                memory: 200G
            env:
            - name: JAX_PLATFORMS
              value: tpu,cpu
          nodeSelector:
            cloud.google.com/gke-tpu-accelerator: tpu-v6e-slice
            cloud.google.com/gke-tpu-topology: 16x16
>>>>>>> a9bcb2e4
<|MERGE_RESOLUTION|>--- conflicted
+++ resolved
@@ -10,64 +10,12 @@
       - jax[tpu]==0.4.33
       - -f https://storage.googleapis.com/jax-releases/libtpu_releases.html
   rayClusterSpec:
-<<<<<<< HEAD
-    rayVersion: '2.41.0'
-=======
     rayVersion: '2.46.0'
->>>>>>> a9bcb2e4
     headGroupSpec:
       rayStartParams: {}
       template:
         spec:
           containers:
-<<<<<<< HEAD
-            - name: ray-head
-              image: rayproject/ray:2.41.0
-              ports:
-                - containerPort: 6379
-                  name: gcs-server
-                - containerPort: 8265
-                  name: dashboard
-                - containerPort: 10001
-                  name: client
-                - containerPort: 8888
-                  name: grpc
-              resources:
-                limits:
-                  cpu: "8"
-                  memory: 40G
-                requests:
-                  cpu: "8"
-                  memory: 40G
-    workerGroupSpecs:
-      - replicas: 1
-        minReplicas: 1
-        maxReplicas: 1
-        numOfHosts: 64
-        groupName: tpu-group
-        rayStartParams:
-          resources: '"{\"TPU\": 4}"'
-        template:
-          spec:
-            containers:
-              - name: ray-worker
-                image: rayproject/ray:2.41.0
-                resources:
-                  limits:
-                    cpu: "24"
-                    google.com/tpu: "4"
-                    memory: 200G
-                  requests:
-                    cpu: "24"
-                    google.com/tpu: "4"
-                    memory: 200G
-                env:
-                - name: JAX_PLATFORMS
-                  value: tpu,cpu
-            nodeSelector:
-              cloud.google.com/gke-tpu-accelerator: tpu-v6e-slice
-              cloud.google.com/gke-tpu-topology: 16x16
-=======
           - name: ray-head
             image: rayproject/ray:2.46.0-py310
             ports:
@@ -113,5 +61,4 @@
               value: tpu,cpu
           nodeSelector:
             cloud.google.com/gke-tpu-accelerator: tpu-v6e-slice
-            cloud.google.com/gke-tpu-topology: 16x16
->>>>>>> a9bcb2e4
+            cloud.google.com/gke-tpu-topology: 16x16