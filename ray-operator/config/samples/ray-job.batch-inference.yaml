--- conflicted
+++ resolved
@@ -5,40 +5,13 @@
 spec:
   entrypoint: python /home/ray/samples/sample_code.py
   rayClusterSpec:
-<<<<<<< HEAD
-    rayVersion: '2.41.0'
-=======
     rayVersion: '2.46.0'
->>>>>>> a9bcb2e4
     headGroupSpec:
       rayStartParams:
         dashboard-host: '0.0.0.0'
       template:
         spec:
           containers:
-<<<<<<< HEAD
-            - name: ray-head
-              image: rayproject/ray-ml:2.41.0.deprecated-py39-gpu
-              ports:
-                - containerPort: 6379
-                  name: gcs-server
-                - containerPort: 8265
-                  name: dashboard
-                - containerPort: 10001
-                  name: client
-              resources:
-                limits:
-                  nvidia.com/gpu: "4"
-                  cpu: "54"
-                  memory: "54Gi"
-                requests:
-                  nvidia.com/gpu: "4"
-                  cpu: "54"
-                  memory: "54Gi"
-              volumeMounts:
-                - mountPath: /home/ray/samples
-                  name: code-sample
-=======
           - name: ray-head
             image: rayproject/ray-ml:2.46.0.0e19ea-py39-gpu
             ports:
@@ -60,7 +33,6 @@
             volumeMounts:
             - mountPath: /home/ray/samples
               name: code-sample
->>>>>>> a9bcb2e4
           nodeSelector:
             cloud.google.com/gke-accelerator: nvidia-tesla-t4
           volumes:
