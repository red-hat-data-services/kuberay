apiVersion: v1
kind: ConfigMap
metadata:
  name: kube-rbac-proxy
data:
  config-file.yaml: |
    authorization:
      resourceAttributes:
        namespace: default
        apiVersion: v1
        apiGroup: ray.io
        resource: rayclusters
        name: ray-cluster-with-auth
---
apiVersion: v1
kind: ServiceAccount
metadata:
  name: kube-rbac-proxy
---
apiVersion: rbac.authorization.k8s.io/v1
kind: ClusterRoleBinding
metadata:
  name: kube-rbac-proxy
roleRef:
  apiGroup: rbac.authorization.k8s.io
  kind: ClusterRole
  name: kube-rbac-proxy
subjects:
- kind: ServiceAccount
  name: kube-rbac-proxy
  namespace: default
---
apiVersion: rbac.authorization.k8s.io/v1
kind: ClusterRole
metadata:
  name: kube-rbac-proxy
rules:
- apiGroups: ["authentication.k8s.io"]
  resources:
  - tokenreviews
  verbs: ["create"]
- apiGroups: ["authorization.k8s.io"]
  resources:
  - subjectaccessreviews
  verbs: ["create"]
---
apiVersion: ray.io/v1
kind: RayCluster
metadata:
  name: ray-cluster-with-auth
spec:
  headGroupSpec:
    rayStartParams:
      dashboard-host: '127.0.0.1'
      dashboard-port: '8443'
    template:
      metadata:
      spec:
        serviceAccountName: kube-rbac-proxy
        containers:
        - name: ray-head
<<<<<<< HEAD
          image: rayproject/ray:2.41.0
=======
          image: rayproject/ray:2.46.0
>>>>>>> a9bcb2e4
          ports:
          - containerPort: 6379
            name: gcs
          - containerPort: 8265
            name: dashboard
          - containerPort: 10001
            name: client
          resources:
            limits:
              cpu: "2"
              memory: "4Gi"
            requests:
              cpu: "2"
              memory: "4Gi"
          readinessProbe:
            exec:
              command:
              - bash
              - -c
              - wget -T 2 -q -O- http://localhost:52365/api/local_raylet_healthz | grep success && wget -T 10 -q -O- http://localhost:8443/api/gcs_healthz | grep success
            failureThreshold: 10
            initialDelaySeconds: 10
            periodSeconds: 5
            successThreshold: 1
            timeoutSeconds: 2
          livenessProbe:
            exec:
              command:
              - bash
              - -c
              - wget -T 2 -q -O- http://localhost:52365/api/local_raylet_healthz | grep success && wget -T 10 -q -O- http://localhost:8443/api/gcs_healthz | grep success
            failureThreshold: 120
            initialDelaySeconds: 30
            periodSeconds: 5
            successThreshold: 1
            timeoutSeconds: 2
        - name: kube-rbac-proxy
          image: quay.io/brancz/kube-rbac-proxy:v0.18.1
          args:
          - "--insecure-listen-address=0.0.0.0:8265"
          - "--upstream=http://127.0.0.1:8443/"
          - "--config-file=/etc/kube-rbac-proxy/config-file.yaml"
          - "--logtostderr=true"
          volumeMounts:
          - name: config
            mountPath: /etc/kube-rbac-proxy
        volumes:
        - name: config
          configMap:
            name: kube-rbac-proxy
  workerGroupSpecs:
  - replicas: 2
    minReplicas: 1
    maxReplicas: 5
    groupName: worker-group
    rayStartParams: {}
    template:
      spec:
        containers:
        - name: ray-worker
<<<<<<< HEAD
          image: rayproject/ray:2.41.0
=======
          image: rayproject/ray:2.46.0
>>>>>>> a9bcb2e4
          resources:
            limits:
              cpu: 1
              memory: "4Gi"
            requests:
              cpu: 1
              memory: "4Gi"<|MERGE_RESOLUTION|>--- conflicted
+++ resolved
@@ -59,11 +59,7 @@
         serviceAccountName: kube-rbac-proxy
         containers:
         - name: ray-head
-<<<<<<< HEAD
-          image: rayproject/ray:2.41.0
-=======
           image: rayproject/ray:2.46.0
->>>>>>> a9bcb2e4
           ports:
           - containerPort: 6379
             name: gcs
@@ -124,11 +120,7 @@
       spec:
         containers:
         - name: ray-worker
-<<<<<<< HEAD
-          image: rayproject/ray:2.41.0
-=======
           image: rayproject/ray:2.46.0
->>>>>>> a9bcb2e4
           resources:
             limits:
               cpu: 1
