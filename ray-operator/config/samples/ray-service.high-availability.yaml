---
apiVersion: ray.io/v1
kind: RayService
metadata:
  name: rayservice-ha
spec:
  serveConfigV2: |
    applications:
      - name: fruit_app
        import_path: fruit.deployment_graph
        route_prefix: /fruit
        runtime_env:
          working_dir: "https://github.com/ray-project/test_dag/archive/4d2c9a59d9eabfd4c8a9e04a7aae44fc8f5b416f.zip"
        deployments:
          - name: MangoStand
            num_replicas: 2
            max_replicas_per_node: 1
            user_config:
              price: 3
            ray_actor_options:
              num_cpus: 0.1
          - name: OrangeStand
            num_replicas: 2
            max_replicas_per_node: 1
            user_config:
              price: 2
            ray_actor_options:
              num_cpus: 0.1
          - name: PearStand
            num_replicas: 2
            max_replicas_per_node: 1
            user_config:
              price: 1
            ray_actor_options:
              num_cpus: 0.1
          - name: FruitMarket
            num_replicas: 2
            max_replicas_per_node: 1
            ray_actor_options:
              num_cpus: 0.1
  rayClusterConfig:
<<<<<<< HEAD
    rayVersion: '2.9.0' # should match the Ray version in the image of the containers
=======
    rayVersion: '2.41.0' # should match the Ray version in the image of the containers
>>>>>>> e3ce6bf2
    ######################headGroupSpecs#################################
    # Ray head pod template.
    gcsFaultToleranceOptions:
      # In most cases, you don't need to set `externalStorageNamespace` because KubeRay will
      # automatically set it to the UID of RayCluster. Only modify this annotation if you fully understand
      # the behaviors of the Ray GCS FT and RayService to avoid misconfiguration.
      # [Example]:
      # externalStorageNamespace: "my-raycluster-storage"
      redisAddress: "redis:6379"
      redisPassword:
        valueFrom:
          secretKeyRef:
            name: redis-password-secret
            key: password
    headGroupSpec:
      rayStartParams:
        num-cpus: "0"
      #pod template
      template:
        spec:
          containers:
            - name: ray-head
<<<<<<< HEAD
              image: rayproject/ray:2.9.0
              env:
                - name: RAY_REDIS_ADDRESS
                  value: redis:6379
                # This environment variable is used in the `rayStartParams` above.
                - name: REDIS_PASSWORD
                  valueFrom:
                    secretKeyRef:
                      name: redis-password-secret
                      key: password
=======
              image: rayproject/ray:2.41.0
>>>>>>> e3ce6bf2
              resources:
                limits:
                  cpu: 1
                  memory: 2Gi
                requests:
                  cpu: 1
                  memory: 2Gi
              ports:
                - containerPort: 6379
                  name: gcs-server
                - containerPort: 8265 # Ray dashboard
                  name: dashboard
                - containerPort: 10001
                  name: client
                - containerPort: 8000
                  name: serve
    workerGroupSpecs:
      # the pod replicas in this group typed worker
      - replicas: 2
        minReplicas: 1
        maxReplicas: 5
        # logical group name, for this called small-group, also can be functional
        groupName: worker
        # The `rayStartParams` are used to configure the `ray start` command.
        # See https://github.com/ray-project/kuberay/blob/master/docs/guidance/rayStartParams.md for the default settings of `rayStartParams` in KubeRay.
        # See https://docs.ray.io/en/latest/cluster/cli.html#ray-start for all available options in `rayStartParams`.
        rayStartParams: {}
        #pod template
        template:
          spec:
            containers:
              - name: ray-worker # must consist of lower case alphanumeric characters or '-', and must start and end with an alphanumeric character (e.g. 'my-name',  or '123-abc'
<<<<<<< HEAD
                image: rayproject/ray:2.9.0
                lifecycle:
                  preStop:
                    exec:
                      command: ["/bin/sh","-c","ray stop"]
=======
                image: rayproject/ray:2.41.0
>>>>>>> e3ce6bf2
                resources:
                  limits:
                    cpu: 1
                    memory: 2Gi
                  requests:
                    cpu: 1
                    memory: 2Gi
---
kind: ConfigMap
apiVersion: v1
metadata:
  name: query-config
data:
  query.py: |-
    import requests

    url = "http://rayservice-ha-serve-svc:8000/fruit/"
    data = '["PEAR", 12]'

    req_index = 0
    num_fail = 0

    while True:
        print(f"req_index : {req_index}, num_fail: {num_fail}")
        try:
            response = requests.post(url, data=data)
            print(f"response: {response.text}")
        except Exception as e:
            print(e)
            num_fail += 1
        req_index += 1
---
apiVersion: v1
kind: Pod
metadata:
  name: ray-pod
spec:
  containers:
  - name: ray-container
<<<<<<< HEAD
    image: rayproject/ray:2.9.0
=======
    image: rayproject/ray:2.41.0
>>>>>>> e3ce6bf2
    command: ["/bin/bash", "-c", "--"]
    args: ["while true; do sleep 30; done;"]
    volumeMounts:
      - mountPath: /home/ray/samples
        name: query-configmap
  volumes:
    - name: query-configmap
      configMap:
        name: query-config
        items:
          - key: query.py
            path: query.py
---
kind: ConfigMap
apiVersion: v1
metadata:
  name: redis-config
  labels:
    app: redis
data:
  redis.conf: |-
    dir /data
    port 6379
    bind 0.0.0.0
    appendonly yes
    protected-mode no
    requirepass 5241590000000000
    pidfile /data/redis-6379.pid
---
apiVersion: v1
kind: Service
metadata:
  name: redis
  labels:
    app: redis
spec:
  type: ClusterIP
  ports:
    - name: redis
      port: 6379
  selector:
    app: redis
---
apiVersion: apps/v1
kind: Deployment
metadata:
  name: redis
  labels:
    app: redis
spec:
  replicas: 1
  selector:
    matchLabels:
      app: redis
  template:
    metadata:
      labels:
        app: redis
    spec:
      containers:
        - name: redis
          image: redis:7.4.0
          command:
            - "sh"
            - "-c"
            - "redis-server /usr/local/etc/redis/redis.conf"
          ports:
            - containerPort: 6379
          volumeMounts:
            - name: config
              mountPath: /usr/local/etc/redis/redis.conf
              subPath: redis.conf
      volumes:
        - name: config
          configMap:
            name: redis-config
---
# Redis password
apiVersion: v1
kind: Secret
metadata:
  name: redis-password-secret
type: Opaque
data:
  # echo -n "5241590000000000" | base64
  password: NTI0MTU5MDAwMDAwMDAwMA==<|MERGE_RESOLUTION|>--- conflicted
+++ resolved
@@ -39,11 +39,7 @@
             ray_actor_options:
               num_cpus: 0.1
   rayClusterConfig:
-<<<<<<< HEAD
-    rayVersion: '2.9.0' # should match the Ray version in the image of the containers
-=======
     rayVersion: '2.41.0' # should match the Ray version in the image of the containers
->>>>>>> e3ce6bf2
     ######################headGroupSpecs#################################
     # Ray head pod template.
     gcsFaultToleranceOptions:
@@ -66,20 +62,7 @@
         spec:
           containers:
             - name: ray-head
-<<<<<<< HEAD
-              image: rayproject/ray:2.9.0
-              env:
-                - name: RAY_REDIS_ADDRESS
-                  value: redis:6379
-                # This environment variable is used in the `rayStartParams` above.
-                - name: REDIS_PASSWORD
-                  valueFrom:
-                    secretKeyRef:
-                      name: redis-password-secret
-                      key: password
-=======
               image: rayproject/ray:2.41.0
->>>>>>> e3ce6bf2
               resources:
                 limits:
                   cpu: 1
@@ -112,15 +95,7 @@
           spec:
             containers:
               - name: ray-worker # must consist of lower case alphanumeric characters or '-', and must start and end with an alphanumeric character (e.g. 'my-name',  or '123-abc'
-<<<<<<< HEAD
-                image: rayproject/ray:2.9.0
-                lifecycle:
-                  preStop:
-                    exec:
-                      command: ["/bin/sh","-c","ray stop"]
-=======
                 image: rayproject/ray:2.41.0
->>>>>>> e3ce6bf2
                 resources:
                   limits:
                     cpu: 1
@@ -160,11 +135,7 @@
 spec:
   containers:
   - name: ray-container
-<<<<<<< HEAD
-    image: rayproject/ray:2.9.0
-=======
     image: rayproject/ray:2.41.0
->>>>>>> e3ce6bf2
     command: ["/bin/bash", "-c", "--"]
     args: ["while true; do sleep 30; done;"]
     volumeMounts:
