--- conflicted
+++ resolved
@@ -31,11 +31,7 @@
           serviceAccountName: pytorch-distributed-training
           containers:
             - name: ray-head
-<<<<<<< HEAD
-              image: rayproject/ray:2.9.0
-=======
               image: rayproject/ray:2.41.0
->>>>>>> 92d4a63f
               env:
               - name: NUM_WORKERS
                 value: "4"
