--- conflicted
+++ resolved
@@ -16,11 +16,7 @@
       - transformers>=4.19.1
     working_dir: "https://github.com/ray-project/kuberay/archive/master.zip"
   rayClusterSpec:
-<<<<<<< HEAD
-    rayVersion: '2.41.0'
-=======
     rayVersion: '2.46.0'
->>>>>>> a9bcb2e4
     headGroupSpec:
       rayStartParams:
         dashboard-host: '0.0.0.0'
@@ -34,32 +30,6 @@
         spec:
           serviceAccountName: pytorch-distributed-training
           containers:
-<<<<<<< HEAD
-            - name: ray-head
-              image: rayproject/ray:2.41.0
-              env:
-              - name: NUM_WORKERS
-                value: "4"
-              ports:
-                - containerPort: 6379
-                  name: gcs-server
-                - containerPort: 8265
-                  name: dashboard
-                - containerPort: 10001
-                  name: client
-              resources:
-                limits:
-                  cpu: "1"
-                  memory: "8G"
-                requests:
-                  cpu: "1"
-                  memory: "8G"
-              volumeMounts:
-                - mountPath: /tmp/ray
-                  name: ray-logs
-                - mountPath: /mnt/cluster_storage
-                  name: cluster-storage
-=======
           - name: ray-head
             image: rayproject/ray:2.46.0
             env:
@@ -84,7 +54,6 @@
               name: ray-logs
             - mountPath: /mnt/cluster_storage
               name: cluster-storage
->>>>>>> a9bcb2e4
           volumes:
           - name: ray-logs
             emptyDir: {}
@@ -95,53 +64,6 @@
                 bucketName: GCS_BUCKET
                 mountOptions: "implicit-dirs,uid=1000,gid=100"
     workerGroupSpecs:
-<<<<<<< HEAD
-      - replicas: 4
-        minReplicas: 4
-        maxReplicas: 4
-        groupName: gpu-group
-        rayStartParams:
-          dashboard-host: '0.0.0.0'
-        template:
-          metadata:
-            annotations:
-              gke-gcsfuse/volumes: "true"
-              gke-gcsfuse/cpu-limit: "0"
-              gke-gcsfuse/memory-limit: 5Gi
-              gke-gcsfuse/ephemeral-storage-limit: 10Gi
-          spec:
-            serviceAccountName: pytorch-distributed-training
-            tolerations:
-            - key: "nvidia.com/gpu"
-              operator: "Exists"
-              effect: "NoSchedule"
-            containers:
-              - name: ray-worker
-                image: rayproject/ray-ml:2.41.0.021baf-py39
-                resources:
-                  limits:
-                    cpu: "1"
-                    memory: "8G"
-                    nvidia.com/gpu: "1"
-                  requests:
-                    cpu: "1"
-                    memory: "8G"
-                    nvidia.com/gpu: "1"
-                volumeMounts:
-                  - mountPath: /tmp/ray
-                    name: ray-logs
-                  - mountPath: /mnt/cluster_storage
-                    name: cluster-storage
-            volumes:
-              - name: ray-logs
-                emptyDir: {}
-              - name: cluster-storage
-                csi:
-                  driver: gcsfuse.csi.storage.gke.io
-                  volumeAttributes:
-                    bucketName: GCS_BUCKET
-                    mountOptions: "implicit-dirs,uid=1000,gid=100"
-=======
     - replicas: 4
       minReplicas: 4
       maxReplicas: 4
@@ -186,5 +108,4 @@
               driver: gcsfuse.csi.storage.gke.io
               volumeAttributes:
                 bucketName: GCS_BUCKET
-                mountOptions: "implicit-dirs,uid=1000,gid=100"
->>>>>>> a9bcb2e4
+                mountOptions: "implicit-dirs,uid=1000,gid=100"