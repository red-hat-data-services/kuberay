--- conflicted
+++ resolved
@@ -7,11 +7,7 @@
     ray.io/overwrite-container-cmd: "true"
   name: raycluster-overwrite-cmd
 spec:
-<<<<<<< HEAD
-  rayVersion: '2.9.0' # should match the Ray version in the image of the containers
-=======
   rayVersion: '2.41.0' # should match the Ray version in the image of the containers
->>>>>>> e3ce6bf2
   # Ray head Pod template
   headGroupSpec:
     rayStartParams: {}
@@ -20,11 +16,7 @@
       spec:
         containers:
         - name: ray-head
-<<<<<<< HEAD
-          image: rayproject/ray:2.9.0
-=======
           image: rayproject/ray:2.41.0
->>>>>>> e3ce6bf2
           resources:
             limits:
               cpu: 1
@@ -58,11 +50,7 @@
       spec:
         containers:
         - name: ray-worker
-<<<<<<< HEAD
-          image: rayproject/ray:2.9.0
-=======
           image: rayproject/ray:2.41.0
->>>>>>> e3ce6bf2
           resources:
             limits:
               cpu: "1"
