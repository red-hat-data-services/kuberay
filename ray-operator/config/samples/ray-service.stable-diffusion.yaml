apiVersion: ray.io/v1
kind: RayService
metadata:
  name: stable-diffusion
spec:
  serveConfigV2: |
    applications:
      - name: stable_diffusion
        import_path: stable_diffusion.stable_diffusion:entrypoint
        runtime_env:
          working_dir: "https://github.com/ray-project/serve_config_examples/archive/b8af221bc0e5d6cc7daa0dd071295fd9e456e671.zip"
          pip: ["diffusers==0.32.2", "transformers==4.48.2"]
  rayClusterConfig:
<<<<<<< HEAD
    rayVersion: '2.41.0' # Should match the Ray version in the image of the containers
=======
    rayVersion: '2.46.0' # Should match the Ray version in the image of the containers
>>>>>>> a9bcb2e4
    ######################headGroupSpecs#################################
    # Ray head pod template.
    headGroupSpec:
      # The `rayStartParams` are used to configure the `ray start` command.
      # See https://github.com/ray-project/kuberay/blob/master/docs/guidance/rayStartParams.md for the default settings of `rayStartParams` in KubeRay.
      # See https://docs.ray.io/en/latest/cluster/cli.html#ray-start for all available options in `rayStartParams`.
      rayStartParams: {}
      # Pod template
      template:
        spec:
          containers:
          - name: ray-head
<<<<<<< HEAD
            image: rayproject/ray-ml:2.41.0.deprecated-gpu
            ports:
            - containerPort: 6379
              name: gcs
            - containerPort: 8265
              name: dashboard
            - containerPort: 10001
              name: client
            - containerPort: 8000
              name: serve
=======
            image: rayproject/ray-ml:2.46.0.0e19ea-py39-gpu
>>>>>>> a9bcb2e4
            volumeMounts:
            - mountPath: /tmp/ray
              name: ray-logs
            resources:
              limits:
                cpu: "2"
                memory: "8G"
              requests:
                cpu: "2"
                memory: "8G"
          volumes:
          - name: ray-logs
            emptyDir: {}
    workerGroupSpecs:
    # The pod replicas in this group typed worker
    - replicas: 1
      minReplicas: 1
      maxReplicas: 10
      groupName: gpu-group
      rayStartParams: {}
      # Pod template
      template:
        spec:
          containers:
          - name: ray-worker
<<<<<<< HEAD
            image: rayproject/ray-ml:2.41.0.deprecated-gpu
=======
            image: rayproject/ray-ml:2.46.0.0e19ea-py39-gpu
>>>>>>> a9bcb2e4
            resources:
              limits:
                cpu: 4
                memory: "16G"
                nvidia.com/gpu: 1
              requests:
                cpu: 3
                memory: "12G"
                nvidia.com/gpu: 1
          # Please add the following taints to the GPU node.
          tolerations:
          - key: "ray.io/node-type"
            operator: "Equal"
            value: "worker"
            effect: "NoSchedule"<|MERGE_RESOLUTION|>--- conflicted
+++ resolved
@@ -11,11 +11,7 @@
           working_dir: "https://github.com/ray-project/serve_config_examples/archive/b8af221bc0e5d6cc7daa0dd071295fd9e456e671.zip"
           pip: ["diffusers==0.32.2", "transformers==4.48.2"]
   rayClusterConfig:
-<<<<<<< HEAD
-    rayVersion: '2.41.0' # Should match the Ray version in the image of the containers
-=======
     rayVersion: '2.46.0' # Should match the Ray version in the image of the containers
->>>>>>> a9bcb2e4
     ######################headGroupSpecs#################################
     # Ray head pod template.
     headGroupSpec:
@@ -28,20 +24,7 @@
         spec:
           containers:
           - name: ray-head
-<<<<<<< HEAD
-            image: rayproject/ray-ml:2.41.0.deprecated-gpu
-            ports:
-            - containerPort: 6379
-              name: gcs
-            - containerPort: 8265
-              name: dashboard
-            - containerPort: 10001
-              name: client
-            - containerPort: 8000
-              name: serve
-=======
             image: rayproject/ray-ml:2.46.0.0e19ea-py39-gpu
->>>>>>> a9bcb2e4
             volumeMounts:
             - mountPath: /tmp/ray
               name: ray-logs
@@ -67,11 +50,7 @@
         spec:
           containers:
           - name: ray-worker
-<<<<<<< HEAD
-            image: rayproject/ray-ml:2.41.0.deprecated-gpu
-=======
             image: rayproject/ray-ml:2.46.0.0e19ea-py39-gpu
->>>>>>> a9bcb2e4
             resources:
               limits:
                 cpu: 4
