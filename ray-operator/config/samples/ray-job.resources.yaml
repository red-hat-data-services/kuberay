apiVersion: ray.io/v1
kind: RayJob
metadata:
  name: rayjob-sample
spec:
  entrypoint: python /home/ray/samples/sample_code.py
  runtimeEnvYAML: |
    pip:
      - requests==2.26.0
      - pendulum==2.1.2
    env_vars:
      counter_name: "test_counter"
  entrypointNumCpus: 2
  entrypointNumGpus: 0.5
  entrypointResources: "{\"resource1\": 1, \"resource2\": 2}"

  # Suspend specifies whether the RayJob controller should create a RayCluster instance.
  # If a job is applied with the suspend field set to true, the RayCluster will not be created and we will wait for the transition to false.
  # If the RayCluster is already created, it will be deleted. In the case of transition to false, a new RayCluste rwill be created.
  # suspend: false

  # rayClusterSpec specifies the RayCluster instance to be created by the RayJob controller.
  rayClusterSpec:
<<<<<<< HEAD
    rayVersion: '2.41.0' # should match the Ray version in the image of the containers
=======
    rayVersion: '2.46.0' # should match the Ray version in the image of the containers
>>>>>>> a9bcb2e4
    # Ray head pod template
    headGroupSpec:
      rayStartParams:
        num-cpus: "3"
        num-gpus: "2"
        resources: '"{\"resource1\": 2, \"resource2\": 3}"'

      #pod template
      template:
        spec:
          containers:
<<<<<<< HEAD
            - name: ray-head
              image: rayproject/ray:2.41.0
              ports:
                - containerPort: 6379
                  name: gcs-server
                - containerPort: 8265 # Ray dashboard
                  name: dashboard
                - containerPort: 10001
                  name: client
              resources:
                requests:
                  cpu: "200m"
              volumeMounts:
                - mountPath: /home/ray/samples
                  name: code-sample
=======
          - name: ray-head
            image: rayproject/ray:2.46.0
            ports:
            - containerPort: 6379
              name: gcs-server
            - containerPort: 8265 # Ray dashboard
              name: dashboard
            - containerPort: 10001
              name: client
            resources:
              requests:
                cpu: "200m"
            volumeMounts:
            - mountPath: /home/ray/samples
              name: code-sample
>>>>>>> a9bcb2e4
          volumes:
          # You set volumes at the Pod level, then mount them into containers inside that Pod
          - name: code-sample
            configMap:
              # Provide the name of the ConfigMap you want to mount.
              name: ray-job-code-sample
              # An array of keys from the ConfigMap to create as files
              items:
              - key: sample_code.py
                path: sample_code.py
    workerGroupSpecs:
<<<<<<< HEAD
      # the pod replicas in this group typed worker
      - replicas: 1
        minReplicas: 1
        maxReplicas: 5
        # logical group name, for this called small-group, also can be functional
        groupName: small-group
        # The `rayStartParams` are used to configure the `ray start` command.
        # See https://github.com/ray-project/kuberay/blob/master/docs/guidance/rayStartParams.md for the default settings of `rayStartParams` in KubeRay.
        # See https://docs.ray.io/en/latest/cluster/cli.html#ray-start for all available options in `rayStartParams`.
        rayStartParams: {}
        #pod template
        template:
          spec:
            containers:
              - name: ray-worker # must consist of lower case alphanumeric characters or '-', and must start and end with an alphanumeric character (e.g. 'my-name',  or '123-abc'
                image: rayproject/ray:2.41.0
                resources:
                  requests:
                    cpu: "200m"
=======
    # the pod replicas in this group typed worker
    - replicas: 1
      minReplicas: 1
      maxReplicas: 5
      # logical group name, for this called small-group, also can be functional
      groupName: small-group
      # The `rayStartParams` are used to configure the `ray start` command.
      # See https://github.com/ray-project/kuberay/blob/master/docs/guidance/rayStartParams.md for the default settings of `rayStartParams` in KubeRay.
      # See https://docs.ray.io/en/latest/cluster/cli.html#ray-start for all available options in `rayStartParams`.
      rayStartParams: {}
      #pod template
      template:
        spec:
          containers:
          - name: ray-worker # must consist of lower case alphanumeric characters or '-', and must start and end with an alphanumeric character (e.g. 'my-name',  or '123-abc'
            image: rayproject/ray:2.46.0
            resources:
              requests:
                cpu: "200m"
>>>>>>> a9bcb2e4


######################Ray code sample#################################
# this sample is from https://docs.ray.io/en/latest/cluster/job-submission.html#quick-start-example
# it is mounted into the container and executed to show the Ray job at work
---
apiVersion: v1
kind: ConfigMap
metadata:
  name: ray-job-code-sample
data:
  sample_code.py: |
    import ray

    ray.init()

    available = ray.available_resources()
    total = ray.cluster_resources()

    assert total['CPU'] - available['CPU'] == 2, "Incorrect CPU assignment"
    assert total['GPU'] - available['GPU'] == 0.5, "Incorrect GPU assignment"
    assert total['resource1'] - available['resource1'] == 1.0, "Incorrect Resource1 assignment"
    assert total['resource2'] - available['resource2'] == 2.0, "Incorrect Resource2 assignment"<|MERGE_RESOLUTION|>--- conflicted
+++ resolved
@@ -21,11 +21,7 @@
 
   # rayClusterSpec specifies the RayCluster instance to be created by the RayJob controller.
   rayClusterSpec:
-<<<<<<< HEAD
-    rayVersion: '2.41.0' # should match the Ray version in the image of the containers
-=======
     rayVersion: '2.46.0' # should match the Ray version in the image of the containers
->>>>>>> a9bcb2e4
     # Ray head pod template
     headGroupSpec:
       rayStartParams:
@@ -37,23 +33,6 @@
       template:
         spec:
           containers:
-<<<<<<< HEAD
-            - name: ray-head
-              image: rayproject/ray:2.41.0
-              ports:
-                - containerPort: 6379
-                  name: gcs-server
-                - containerPort: 8265 # Ray dashboard
-                  name: dashboard
-                - containerPort: 10001
-                  name: client
-              resources:
-                requests:
-                  cpu: "200m"
-              volumeMounts:
-                - mountPath: /home/ray/samples
-                  name: code-sample
-=======
           - name: ray-head
             image: rayproject/ray:2.46.0
             ports:
@@ -69,7 +48,6 @@
             volumeMounts:
             - mountPath: /home/ray/samples
               name: code-sample
->>>>>>> a9bcb2e4
           volumes:
           # You set volumes at the Pod level, then mount them into containers inside that Pod
           - name: code-sample
@@ -81,27 +59,6 @@
               - key: sample_code.py
                 path: sample_code.py
     workerGroupSpecs:
-<<<<<<< HEAD
-      # the pod replicas in this group typed worker
-      - replicas: 1
-        minReplicas: 1
-        maxReplicas: 5
-        # logical group name, for this called small-group, also can be functional
-        groupName: small-group
-        # The `rayStartParams` are used to configure the `ray start` command.
-        # See https://github.com/ray-project/kuberay/blob/master/docs/guidance/rayStartParams.md for the default settings of `rayStartParams` in KubeRay.
-        # See https://docs.ray.io/en/latest/cluster/cli.html#ray-start for all available options in `rayStartParams`.
-        rayStartParams: {}
-        #pod template
-        template:
-          spec:
-            containers:
-              - name: ray-worker # must consist of lower case alphanumeric characters or '-', and must start and end with an alphanumeric character (e.g. 'my-name',  or '123-abc'
-                image: rayproject/ray:2.41.0
-                resources:
-                  requests:
-                    cpu: "200m"
-=======
     # the pod replicas in this group typed worker
     - replicas: 1
       minReplicas: 1
@@ -121,7 +78,6 @@
             resources:
               requests:
                 cpu: "200m"
->>>>>>> a9bcb2e4
 
 
 ######################Ray code sample#################################
