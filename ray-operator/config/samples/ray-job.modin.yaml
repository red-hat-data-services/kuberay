--- conflicted
+++ resolved
@@ -15,11 +15,7 @@
         spec:
           containers:
             - name: ray-head
-<<<<<<< HEAD
-              image: rayproject/ray:2.31.0
-=======
               image: rayproject/ray:2.41.0
->>>>>>> 92d4a63f
               ports:
                 - containerPort: 6379
                   name: gcs-server
