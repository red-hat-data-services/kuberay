apiVersion: ray.io/v1
kind: RayJob
metadata:
  name: rayjob-sample
spec:
  entrypoint: python /home/ray/samples/sample_code.py
  runtimeEnvYAML: |
    pip:
      - modin[all]==0.31.0
  rayClusterSpec:
<<<<<<< HEAD
    rayVersion: "2.41.0"
=======
    rayVersion: "2.46.0"
>>>>>>> a9bcb2e4
    headGroupSpec:
      rayStartParams: {}
      template:
        spec:
          containers:
<<<<<<< HEAD
            - name: ray-head
              image: rayproject/ray:2.41.0
              ports:
                - containerPort: 6379
                  name: gcs-server
                - containerPort: 8265
                  name: dashboard
                - containerPort: 10001
                  name: client
              resources:
                limits:
                  cpu: "1"
                requests:
                  cpu: "200m"
              volumeMounts:
                - mountPath: /home/ray/samples
                  name: code-sample
=======
          - name: ray-head
            image: rayproject/ray:2.46.0
            ports:
            - containerPort: 6379
              name: gcs-server
            - containerPort: 8265
              name: dashboard
            - containerPort: 10001
              name: client
            resources:
              limits:
                cpu: "1"
              requests:
                cpu: "200m"
            volumeMounts:
            - mountPath: /home/ray/samples
              name: code-sample
>>>>>>> a9bcb2e4
          volumes:
          - name: code-sample
            configMap:
              name: ray-job-code-sample
              items:
              - key: sample_code.py
                path: sample_code.py
---
apiVersion: v1
kind: ConfigMap
metadata:
  name: ray-job-code-sample
data:
  sample_code.py: |
    import time
    import urllib.request
    import ray
    import numpy as np
    import modin.pandas as pd
    import modin.config as modin_cfg
    from modin.config import BenchmarkMode

    ray.init()

    print("Modin Engine:", modin_cfg.Engine.get())
    BenchmarkMode.put(True)

    url_path = "https://modin-datasets.intel.com/green-taxi/green_tripdata_2015-01.csv"
    df = pd.read_csv(url_path, parse_dates=["tpep_pickup_datetime", "tpep_dropoff_datetime"], quoting=3)
    t0 = time.perf_counter()

    isnull = df.isnull()
    t1 = time.perf_counter()

    rounded_trip_distance = df[["pickup_longitude"]].applymap(round)
    t2 = time.perf_counter()

    print("Time to compute isnull:", t1 - t0)
    print("Time to compute rounded_trip_distance:", t2 - t1)<|MERGE_RESOLUTION|>--- conflicted
+++ resolved
@@ -8,35 +8,12 @@
     pip:
       - modin[all]==0.31.0
   rayClusterSpec:
-<<<<<<< HEAD
-    rayVersion: "2.41.0"
-=======
     rayVersion: "2.46.0"
->>>>>>> a9bcb2e4
     headGroupSpec:
       rayStartParams: {}
       template:
         spec:
           containers:
-<<<<<<< HEAD
-            - name: ray-head
-              image: rayproject/ray:2.41.0
-              ports:
-                - containerPort: 6379
-                  name: gcs-server
-                - containerPort: 8265
-                  name: dashboard
-                - containerPort: 10001
-                  name: client
-              resources:
-                limits:
-                  cpu: "1"
-                requests:
-                  cpu: "200m"
-              volumeMounts:
-                - mountPath: /home/ray/samples
-                  name: code-sample
-=======
           - name: ray-head
             image: rayproject/ray:2.46.0
             ports:
@@ -54,7 +31,6 @@
             volumeMounts:
             - mountPath: /home/ray/samples
               name: code-sample
->>>>>>> a9bcb2e4
           volumes:
           - name: code-sample
             configMap:
