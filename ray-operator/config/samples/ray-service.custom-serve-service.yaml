--- conflicted
+++ resolved
@@ -49,11 +49,7 @@
             ray_actor_options:
               num_cpus: 0.1
   rayClusterConfig:
-<<<<<<< HEAD
-    rayVersion: '2.41.0' # should match the Ray version in the image of the containers
-=======
     rayVersion: '2.46.0' # should match the Ray version in the image of the containers
->>>>>>> a9bcb2e4
     ######################headGroupSpecs#################################
     # Ray head pod template.
     headGroupSpec:
@@ -65,50 +61,6 @@
       template:
         spec:
           containers:
-<<<<<<< HEAD
-            - name: ray-head
-              image: rayproject/ray:2.41.0
-              resources:
-                limits:
-                  cpu: 2
-                  memory: 2Gi
-                requests:
-                  cpu: 2
-                  memory: 2Gi
-              ports:
-                - containerPort: 6379
-                  name: gcs-server
-                - containerPort: 8265 # Ray dashboard
-                  name: dashboard
-                - containerPort: 10001
-                  name: client
-                - containerPort: 8000
-                  name: serve
-    workerGroupSpecs:
-      # the pod replicas in this group typed worker
-      - replicas: 1
-        minReplicas: 1
-        maxReplicas: 5
-        # logical group name, for this called small-group, also can be functional
-        groupName: small-group
-        # The `rayStartParams` are used to configure the `ray start` command.
-        # See https://github.com/ray-project/kuberay/blob/master/docs/guidance/rayStartParams.md for the default settings of `rayStartParams` in KubeRay.
-        # See https://docs.ray.io/en/latest/cluster/cli.html#ray-start for all available options in `rayStartParams`.
-        rayStartParams: {}
-        # Pod template
-        template:
-          spec:
-            containers:
-              - name: ray-worker # must consist of lower case alphanumeric characters or '-', and must start and end with an alphanumeric character (e.g. 'my-name',  or '123-abc'
-                image: rayproject/ray:2.41.0
-                resources:
-                  limits:
-                    cpu: "1"
-                    memory: "2Gi"
-                  requests:
-                    cpu: "500m"
-                    memory: "2Gi"
-=======
           - name: ray-head
             image: rayproject/ray:2.46.0
             resources:
@@ -141,5 +93,4 @@
                 memory: "2Gi"
               requests:
                 cpu: "500m"
-                memory: "2Gi"
->>>>>>> a9bcb2e4
+                memory: "2Gi"