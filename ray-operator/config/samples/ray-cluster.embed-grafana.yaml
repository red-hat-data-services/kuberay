--- conflicted
+++ resolved
@@ -13,11 +13,7 @@
       spec:
         containers:
         - name: ray-head
-<<<<<<< HEAD
-          image: rayproject/ray:2.9.0
-=======
           image: rayproject/ray:2.41.0
->>>>>>> e3ce6bf2
           ports:
           - containerPort: 6379
             name: gcs
@@ -63,15 +59,7 @@
       spec:
         containers:
         - name: ray-worker
-<<<<<<< HEAD
-          image: rayproject/ray:2.9.0
-          lifecycle:
-            preStop:
-              exec:
-                command: ["/bin/sh","-c","ray stop"]
-=======
           image: rayproject/ray:2.41.0
->>>>>>> e3ce6bf2
           volumeMounts:
             - mountPath: /tmp/ray
               name: ray-logs
