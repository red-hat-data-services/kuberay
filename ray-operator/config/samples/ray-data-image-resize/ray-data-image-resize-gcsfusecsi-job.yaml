apiVersion: ray.io/v1
kind: RayJob
metadata:
  name: ray-data-image-resize-gcsfuse
spec:
  entrypoint: python ray-operator/config/samples/ray-data-image-resize/ray_data_image_resize_gcsfuse.py
  runtimeEnvYAML: |
    pip:
      - torch
      - torchvision
      - numpy
    working_dir: "https://github.com/ray-project/kuberay/archive/master.zip"
    env_vars:
      BUCKET_PREFIX: images
  shutdownAfterJobFinishes: true
  ttlSecondsAfterFinished: 30
  rayClusterSpec:
    headGroupSpec:
      rayStartParams:
        disable-usage-stats: 'true'
      template:
        metadata:
          annotations:
            gke-gcsfuse/cpu-limit: '0'
            gke-gcsfuse/ephemeral-storage-limit: '0'
            gke-gcsfuse/memory-limit: '0'
            gke-gcsfuse/volumes: 'true'
        spec:
          containers:
<<<<<<< HEAD
          - image: rayproject/ray:2.41.0
=======
          - image: rayproject/ray:2.46.0
>>>>>>> a9bcb2e4
            name: ray-head
            ports:
            - containerPort: 6379
              name: gcs-server
            - containerPort: 8265
              name: dashboard
            - containerPort: 10001
              name: client
            resources:
              requests:
                cpu: '1'
                memory: 4Gi
            volumeMounts:
            - mountPath: /tmp/ray
              name: ray-logs
            - name: dshm
              mountPath: /dev/shm
            - mountPath: /data
              name: gcs-fuse-csi-ephemeral
          volumes:
          - emptyDir: {}
            name: ray-logs
          - name: dshm
            emptyDir:
              medium: Memory
          - csi:
              driver: gcsfuse.csi.storage.gke.io
              volumeAttributes:
                # replace the bucketName to the Google Cloud Storage bucket of your choice. For non-public bucket, ensure access control is setup for the pod by following https://cloud.google.com/kubernetes-engine/docs/how-to/persistent-volumes/cloud-storage-fuse-csi-driver#authentication
                bucketName: ray-images
                mountOptions: implicit-dirs,anonymous-access,uid=1000,gid=100,metadata-cache:ttl-secs:-1,metadata-cache:stat-cache-max-size-mb:-1,metadata-cache:type-cache-max-size-mb:-1
                skipCSIBucketAccessCheck: 'true'
            name: gcs-fuse-csi-ephemeral
    rayVersion: 2.46.0
    workerGroupSpecs:
    - groupName: worker-group
      maxReplicas: 3
      minReplicas: 1
      rayStartParams: {}
      replicas: 3
      template:
        metadata:
          annotations:
            gke-gcsfuse/cpu-limit: '0'
            gke-gcsfuse/ephemeral-storage-limit: '0'
            gke-gcsfuse/memory-limit: '0'
            gke-gcsfuse/volumes: 'true'
        spec:
          containers:
<<<<<<< HEAD
          - image: rayproject/ray:2.41.0
=======
          - image: rayproject/ray:2.46.0
>>>>>>> a9bcb2e4
            name: ray-worker
            resources:
              requests:
                cpu: '1'
                memory: 4Gi
            volumeMounts:
            - mountPath: /tmp/ray
              name: ray-logs
            - name: dshm
              mountPath: /dev/shm
            - mountPath: /data
              name: gcs-fuse-csi-ephemeral
          volumes:
          - emptyDir: {}
            name: ray-logs
          - name: dshm
            emptyDir:
              medium: Memory
          - csi:
              driver: gcsfuse.csi.storage.gke.io
              volumeAttributes:
                # replace the bucketName to the Google Cloud Storage bucket of your choice. For non-public bucket, ensure access control is setup for the pod by following https://cloud.google.com/kubernetes-engine/docs/how-to/persistent-volumes/cloud-storage-fuse-csi-driver#authentication
                bucketName: ray-images
                mountOptions: implicit-dirs,anonymous-access,uid=1000,gid=100,metadata-cache:ttl-secs:-1,metadata-cache:stat-cache-max-size-mb:-1,metadata-cache:type-cache-max-size-mb:-1
                skipCSIBucketAccessCheck: 'true'
            name: gcs-fuse-csi-ephemeral<|MERGE_RESOLUTION|>--- conflicted
+++ resolved
@@ -27,11 +27,7 @@
             gke-gcsfuse/volumes: 'true'
         spec:
           containers:
-<<<<<<< HEAD
-          - image: rayproject/ray:2.41.0
-=======
           - image: rayproject/ray:2.46.0
->>>>>>> a9bcb2e4
             name: ray-head
             ports:
             - containerPort: 6379
@@ -81,11 +77,7 @@
             gke-gcsfuse/volumes: 'true'
         spec:
           containers:
-<<<<<<< HEAD
-          - image: rayproject/ray:2.41.0
-=======
           - image: rayproject/ray:2.46.0
->>>>>>> a9bcb2e4
             name: ray-worker
             resources:
               requests:
