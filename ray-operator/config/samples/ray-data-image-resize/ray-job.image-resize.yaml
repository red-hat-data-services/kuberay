apiVersion: ray.io/v1
kind: RayJob
metadata:
  name: image-resize
spec:
  shutdownAfterJobFinishes: false
  entrypoint: python ray-operator/config/samples/ray-data-image-resize/ray_data_image_resize.py
  runtimeEnvYAML: |
    pip:
      - torch
      - torchvision
      - numpy
      - google-cloud-storage
    working_dir: "https://github.com/ray-project/kuberay/archive/master.zip"
    env_vars:
      BUCKET_NAME: ray-images
      BUCKET_PREFIX: images
  # rayClusterSpec specifies the RayCluster instance to be created by the RayJob controller.
  rayClusterSpec:
<<<<<<< HEAD
    rayVersion: '2.41.0'
=======
    rayVersion: '2.46.0'
>>>>>>> a9bcb2e4
    headGroupSpec:
      rayStartParams: {}
      # Pod template
      template:
        spec:
          containers:
<<<<<<< HEAD
            - name: ray-head
              image: rayproject/ray:2.41.0
              ports:
                - containerPort: 6379
                  name: gcs-server
                - containerPort: 8265 # Ray dashboard
                  name: dashboard
                - containerPort: 10001
                  name: client
              resources:
                limits:
                  cpu: "2"
                  memory: "4Gi"
                requests:
                  cpu: "2"
                  memory: "4Gi"
    workerGroupSpecs:
      - replicas: 4
        minReplicas: 1
        maxReplicas: 5
        groupName: small-group
        rayStartParams: {}
        # Pod template
        template:
          spec:
            containers:
              - name: ray-worker
                image: rayproject/ray:2.41.0
                resources:
                  limits:
                    cpu: "2"
                    memory: "4Gi"
                  requests:
                    cpu: "2"
                    memory: "4Gi"
=======
          - name: ray-head
            image: rayproject/ray:2.46.0
            ports:
            - containerPort: 6379
              name: gcs-server
            - containerPort: 8265 # Ray dashboard
              name: dashboard
            - containerPort: 10001
              name: client
            resources:
              limits:
                cpu: "2"
                memory: "4Gi"
              requests:
                cpu: "2"
                memory: "4Gi"
    workerGroupSpecs:
    - replicas: 4
      minReplicas: 1
      maxReplicas: 5
      groupName: small-group
      rayStartParams: {}
      # Pod template
      template:
        spec:
          containers:
          - name: ray-worker
            image: rayproject/ray:2.46.0
            resources:
              limits:
                cpu: "2"
                memory: "4Gi"
              requests:
                cpu: "2"
                memory: "4Gi"
>>>>>>> a9bcb2e4
<|MERGE_RESOLUTION|>--- conflicted
+++ resolved
@@ -17,54 +17,13 @@
       BUCKET_PREFIX: images
   # rayClusterSpec specifies the RayCluster instance to be created by the RayJob controller.
   rayClusterSpec:
-<<<<<<< HEAD
-    rayVersion: '2.41.0'
-=======
     rayVersion: '2.46.0'
->>>>>>> a9bcb2e4
     headGroupSpec:
       rayStartParams: {}
       # Pod template
       template:
         spec:
           containers:
-<<<<<<< HEAD
-            - name: ray-head
-              image: rayproject/ray:2.41.0
-              ports:
-                - containerPort: 6379
-                  name: gcs-server
-                - containerPort: 8265 # Ray dashboard
-                  name: dashboard
-                - containerPort: 10001
-                  name: client
-              resources:
-                limits:
-                  cpu: "2"
-                  memory: "4Gi"
-                requests:
-                  cpu: "2"
-                  memory: "4Gi"
-    workerGroupSpecs:
-      - replicas: 4
-        minReplicas: 1
-        maxReplicas: 5
-        groupName: small-group
-        rayStartParams: {}
-        # Pod template
-        template:
-          spec:
-            containers:
-              - name: ray-worker
-                image: rayproject/ray:2.41.0
-                resources:
-                  limits:
-                    cpu: "2"
-                    memory: "4Gi"
-                  requests:
-                    cpu: "2"
-                    memory: "4Gi"
-=======
           - name: ray-head
             image: rayproject/ray:2.46.0
             ports:
@@ -99,5 +58,4 @@
                 memory: "4Gi"
               requests:
                 cpu: "2"
-                memory: "4Gi"
->>>>>>> a9bcb2e4
+                memory: "4Gi"