--- conflicted
+++ resolved
@@ -3,41 +3,12 @@
 metadata:
   name: raycluster-tpu-v6e-singlehost
 spec:
-<<<<<<< HEAD
-  rayVersion: '2.41.0'
-=======
   rayVersion: '2.46.0'
->>>>>>> a9bcb2e4
   headGroupSpec:
     rayStartParams: {}
     template:
       spec:
         containers:
-<<<<<<< HEAD
-          - name: ray-head
-            image: rayproject/ray:2.41.0
-            imagePullPolicy: IfNotPresent
-            resources:
-              limits:
-                cpu: "8"
-                memory: 40G
-              requests:
-                cpu: "8"
-                memory: 40G
-            ports:
-            - containerPort: 6379
-              name: gcs
-            - containerPort: 8265
-              name: dashboard
-            - containerPort: 10001
-              name: client
-            - containerPort: 8000
-              name: serve
-            - containerPort: 8081
-              name: mxla
-            - containerPort: 8888
-              name: grpc
-=======
         - name: ray-head
           image: rayproject/ray:2.46.0
           imagePullPolicy: IfNotPresent
@@ -61,7 +32,6 @@
             name: mxla
           - containerPort: 8888
             name: grpc
->>>>>>> a9bcb2e4
   workerGroupSpecs:
   - groupName: tpu-group
     replicas: 1
@@ -72,20 +42,6 @@
     template:
       spec:
         containers:
-<<<<<<< HEAD
-          - name: ray-worker
-            image: rayproject/ray:2.41.0
-            imagePullPolicy: IfNotPresent
-            resources:
-              limits:
-                cpu: "24"
-                google.com/tpu: "4"
-                memory: 200G
-              requests:
-                cpu: "24"
-                google.com/tpu: "4"
-                memory: 200G
-=======
         - name: ray-worker
           image: rayproject/ray:2.46.0
           imagePullPolicy: IfNotPresent
@@ -98,7 +54,6 @@
               cpu: "24"
               google.com/tpu: "4"
               memory: 200G
->>>>>>> a9bcb2e4
         nodeSelector:
           cloud.google.com/gke-tpu-accelerator: tpu-v6e-slice
           cloud.google.com/gke-tpu-topology: 2x2