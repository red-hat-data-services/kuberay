--- conflicted
+++ resolved
@@ -40,11 +40,7 @@
         spec:
           containers:
             - name: ray-head
-<<<<<<< HEAD
-              image: rayproject/ray:2.9.0
-=======
               image: rayproject/ray:2.41.0
->>>>>>> 92d4a63f
               ports:
                 - containerPort: 6379
                   name: gcs-server
@@ -86,35 +82,12 @@
           spec:
             containers:
               - name: ray-worker # must consist of lower case alphanumeric characters or '-', and must start and end with an alphanumeric character (e.g. 'my-name',  or '123-abc'
-<<<<<<< HEAD
-                image: rayproject/ray:2.9.0
-                lifecycle:
-                  preStop:
-                    exec:
-                      command: [ "/bin/sh","-c","ray stop" ]
-=======
                 image: rayproject/ray:2.41.0
->>>>>>> 92d4a63f
                 resources:
                   limits:
                     cpu: "1"
                   requests:
                     cpu: "200m"
-<<<<<<< HEAD
-  # SubmitterPodTemplate is the template for the pod that will run the `ray job submit` command against the RayCluster.
-  # If SubmitterPodTemplate is specified, the first container is assumed to be the submitter container.
-  # submitterPodTemplate:
-  #   spec:
-  #     restartPolicy: Never
-  #     containers:
-  #       - name: my-custom-rayjob-submitter-pod
-  #         image: rayproject/ray:2.9.0
-  #         # If Command is not specified, the correct command will be supplied at runtime using the RayJob spec `entrypoint` field.
-  #         # Specifying Command is not recommended.
-  #         # command: ["ray job submit --address=http://rayjob-sample-raycluster-v6qcq-head-svc.default.svc.cluster.local:8265 -- echo hello world"]
-
-=======
->>>>>>> 92d4a63f
 
 ######################Ray code sample#################################
 # this sample is from https://docs.ray.io/en/latest/cluster/job-submission.html#quick-start-example
