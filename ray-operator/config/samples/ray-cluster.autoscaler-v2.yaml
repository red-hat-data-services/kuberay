apiVersion: ray.io/v1
kind: RayCluster
metadata:
  name: raycluster-autoscaler
spec:
  # The version of Ray you are using. Make sure all Ray containers are running this version of Ray.
  # Use the Ray nightly or Ray version >= 2.10.0 and KubeRay 1.1.0 or later for autoscaler v2.
  rayVersion: '2.41.0'
  enableInTreeAutoscaling: true
  autoscalerOptions:
    upscalingMode: Default
    idleTimeoutSeconds: 60
    imagePullPolicy: IfNotPresent
    # Optionally specify the Autoscaler container's securityContext.
    securityContext: {}
    env: []
    # AUTOSCALER_UPDATE_INTERVAL_S is used to control how often the Autoscaler container checks the cluster state
    # and decides whether to request scaling the cluster up or down. The default value is 5 seconds.
    # - name: AUTOSCALER_UPDATE_INTERVAL_S
    #   value: "5"
    envFrom: []
    resources:
      limits:
        cpu: "500m"
        memory: "512Mi"
      requests:
        cpu: "500m"
        memory: "512Mi"
  # Ray head pod template
  headGroupSpec:
    rayStartParams:
      # Setting "num-cpus: 0" to avoid any Ray actors or tasks being scheduled on the Ray head Pod.
      num-cpus: "0"
    # Pod template
    template:
      spec:
        containers:
        # The Ray head container
        - name: ray-head
<<<<<<< HEAD
          image: rayproject/ray:2.10.0
=======
          image: rayproject/ray:2.41.0
>>>>>>> a6cf9ad9
          ports:
          - containerPort: 6379
            name: gcs
          - containerPort: 8265
            name: dashboard
          - containerPort: 10001
            name: client
          resources:
            limits:
              cpu: "1"
              memory: "2G"
            requests:
              cpu: "1"
              memory: "2G"
          env:
            - name: RAY_enable_autoscaler_v2 # Pass env var for the autoscaler v2.
              value: "1"
          volumeMounts:
            - mountPath: /home/ray/samples
              name: ray-example-configmap
        volumes:
          - name: ray-example-configmap
            configMap:
              name: ray-example
              defaultMode: 0777
              items:
                - key: detached_actor.py
                  path: detached_actor.py
                - key: terminate_detached_actor.py
                  path: terminate_detached_actor.py
        restartPolicy: Never # No restart to avoid reuse of pod for different ray nodes.
  workerGroupSpecs:
  # the Pod replicas in this group typed worker
  - replicas: 0
    minReplicas: 0
    maxReplicas: 10
    groupName: small-group
    rayStartParams: {}
    # Pod template
    template:
      spec:
        containers:
        - name: ray-worker
<<<<<<< HEAD
          image: rayproject/ray:2.10.0
=======
          image: rayproject/ray:2.41.0
>>>>>>> a6cf9ad9
          resources:
            limits:
              cpu: "1"
              memory: "1G"
            requests:
              cpu: "1"
              memory: "1G"
        restartPolicy: Never # Never restart a pod to avoid pod reuse
---
apiVersion: v1
kind: ConfigMap
metadata:
  name: ray-example
data:
  detached_actor.py: |
    import ray
    import sys

    @ray.remote(num_cpus=1)
    class Actor:
      pass

    ray.init(namespace="default_namespace")
    Actor.options(name=sys.argv[1], lifetime="detached").remote()

  terminate_detached_actor.py: |
    import ray
    import sys

    ray.init(namespace="default_namespace")
    detached_actor = ray.get_actor(sys.argv[1])
    ray.kill(detached_actor)<|MERGE_RESOLUTION|>--- conflicted
+++ resolved
@@ -37,11 +37,7 @@
         containers:
         # The Ray head container
         - name: ray-head
-<<<<<<< HEAD
-          image: rayproject/ray:2.10.0
-=======
           image: rayproject/ray:2.41.0
->>>>>>> a6cf9ad9
           ports:
           - containerPort: 6379
             name: gcs
@@ -85,11 +81,7 @@
       spec:
         containers:
         - name: ray-worker
-<<<<<<< HEAD
-          image: rayproject/ray:2.10.0
-=======
           image: rayproject/ray:2.41.0
->>>>>>> a6cf9ad9
           resources:
             limits:
               cpu: "1"
