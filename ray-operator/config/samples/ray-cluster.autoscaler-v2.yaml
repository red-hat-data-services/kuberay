apiVersion: ray.io/v1
kind: RayCluster
metadata:
  name: raycluster-autoscaler
spec:
  # The version of Ray you are using. Make sure all Ray containers are running this version of Ray.
  # Use the Ray nightly or Ray version >= 2.10.0 and KubeRay 1.1.0 or later for autoscaler v2.
<<<<<<< HEAD
  rayVersion: '2.41.0'
=======
  rayVersion: '2.46.0'
>>>>>>> a9bcb2e4
  enableInTreeAutoscaling: true
  autoscalerOptions:
    version: v2
    upscalingMode: Default
    idleTimeoutSeconds: 60
    imagePullPolicy: IfNotPresent
    # Optionally specify the Autoscaler container's securityContext.
    securityContext: {}
    env: []
    # AUTOSCALER_UPDATE_INTERVAL_S is used to control how often the Autoscaler container checks the cluster state
    # and decides whether to request scaling the cluster up or down. The default value is 5 seconds.
    # - name: AUTOSCALER_UPDATE_INTERVAL_S
    #   value: "5"
    envFrom: []
    resources:
      limits:
        cpu: "500m"
        memory: "512Mi"
      requests:
        cpu: "500m"
        memory: "512Mi"
  # Ray head pod template
  headGroupSpec:
    rayStartParams:
      # Setting "num-cpus: 0" to avoid any Ray actors or tasks being scheduled on the Ray head Pod.
      num-cpus: "0"
    # Pod template
    template:
      spec:
        containers:
        # The Ray head container
        - name: ray-head
<<<<<<< HEAD
          image: rayproject/ray:2.41.0
=======
          image: rayproject/ray:2.46.0
>>>>>>> a9bcb2e4
          ports:
          - containerPort: 6379
            name: gcs
          - containerPort: 8265
            name: dashboard
          - containerPort: 10001
            name: client
          resources:
            limits:
              cpu: "1"
              memory: "2G"
            requests:
              cpu: "1"
              memory: "2G"
          volumeMounts:
          - mountPath: /home/ray/samples
            name: ray-example-configmap
        volumes:
        - name: ray-example-configmap
          configMap:
            name: ray-example
            defaultMode: 0777
            items:
            - key: detached_actor.py
              path: detached_actor.py
            - key: terminate_detached_actor.py
              path: terminate_detached_actor.py
  workerGroupSpecs:
  # the Pod replicas in this group typed worker
  - replicas: 0
    minReplicas: 0
    maxReplicas: 10
    groupName: small-group
    rayStartParams: {}
    # Pod template
    template:
      spec:
        containers:
        - name: ray-worker
<<<<<<< HEAD
          image: rayproject/ray:2.41.0
=======
          image: rayproject/ray:2.46.0
>>>>>>> a9bcb2e4
          resources:
            limits:
              cpu: "1"
              memory: "1G"
            requests:
              cpu: "1"
              memory: "1G"
---
apiVersion: v1
kind: ConfigMap
metadata:
  name: ray-example
data:
  detached_actor.py: |
    import ray
    import sys

    @ray.remote(num_cpus=1)
    class Actor:
      pass

    ray.init(namespace="default_namespace")
    Actor.options(name=sys.argv[1], lifetime="detached").remote()

  terminate_detached_actor.py: |
    import ray
    import sys

    ray.init(namespace="default_namespace")
    detached_actor = ray.get_actor(sys.argv[1])
    ray.kill(detached_actor)<|MERGE_RESOLUTION|>--- conflicted
+++ resolved
@@ -5,11 +5,7 @@
 spec:
   # The version of Ray you are using. Make sure all Ray containers are running this version of Ray.
   # Use the Ray nightly or Ray version >= 2.10.0 and KubeRay 1.1.0 or later for autoscaler v2.
-<<<<<<< HEAD
-  rayVersion: '2.41.0'
-=======
   rayVersion: '2.46.0'
->>>>>>> a9bcb2e4
   enableInTreeAutoscaling: true
   autoscalerOptions:
     version: v2
@@ -42,11 +38,7 @@
         containers:
         # The Ray head container
         - name: ray-head
-<<<<<<< HEAD
-          image: rayproject/ray:2.41.0
-=======
           image: rayproject/ray:2.46.0
->>>>>>> a9bcb2e4
           ports:
           - containerPort: 6379
             name: gcs
@@ -86,11 +78,7 @@
       spec:
         containers:
         - name: ray-worker
-<<<<<<< HEAD
-          image: rayproject/ray:2.41.0
-=======
           image: rayproject/ray:2.46.0
->>>>>>> a9bcb2e4
           resources:
             limits:
               cpu: "1"
