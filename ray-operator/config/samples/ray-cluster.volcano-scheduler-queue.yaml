--- conflicted
+++ resolved
@@ -6,22 +6,14 @@
     ray.io/scheduler-name: volcano
     volcano.sh/queue-name: kuberay-test-queue
 spec:
-<<<<<<< HEAD
-  rayVersion: '2.9.0'
-=======
   rayVersion: '2.41.0'
->>>>>>> e3ce6bf2
   headGroupSpec:
     rayStartParams: {}
     template:
       spec:
         containers:
         - name: ray-head
-<<<<<<< HEAD
-          image: rayproject/ray:2.9.0
-=======
           image: rayproject/ray:2.41.0
->>>>>>> e3ce6bf2
           resources:
             limits:
               cpu: "1"
@@ -39,11 +31,7 @@
         spec:
           containers:
           - name: ray-head
-<<<<<<< HEAD
-            image: rayproject/ray:2.9.0
-=======
             image: rayproject/ray:2.41.0
->>>>>>> e3ce6bf2
             resources:
               limits:
                 cpu: "1"
