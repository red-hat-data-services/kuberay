apiVersion: scheduling.volcano.sh/v1beta1
kind: Queue
metadata:
  name: kuberay-test-queue
spec:
  weight: 1
  capability:
    cpu: 4
    memory: 6Gi
---
apiVersion: ray.io/v1
kind: RayCluster
metadata:
  name: test-cluster-0
  labels:
    ray.io/scheduler-name: volcano
    volcano.sh/queue-name: kuberay-test-queue
spec:
<<<<<<< HEAD
  rayVersion: '2.41.0'
=======
  rayVersion: '2.46.0'
>>>>>>> a9bcb2e4
  headGroupSpec:
    rayStartParams: {}
    template:
      spec:
        containers:
        - name: ray-head
<<<<<<< HEAD
          image: rayproject/ray:2.41.0
=======
          image: rayproject/ray:2.46.0
>>>>>>> a9bcb2e4
          resources:
            limits:
              cpu: "1"
              memory: "2Gi"
            requests:
              cpu: "1"
              memory: "2Gi"
  workerGroupSpecs:
<<<<<<< HEAD
    - groupName: worker
      rayStartParams: {}
      replicas: 2
      minReplicas: 2
      maxReplicas: 2
      template:
        spec:
          containers:
          - name: ray-head
            image: rayproject/ray:2.41.0
            resources:
              limits:
                cpu: "1"
                memory: "1Gi"
              requests:
                cpu: "1"
                memory: "1Gi"
=======
  - groupName: worker
    rayStartParams: {}
    replicas: 2
    minReplicas: 2
    maxReplicas: 2
    template:
      spec:
        containers:
        - name: ray-head
          image: rayproject/ray:2.46.0
          resources:
            limits:
              cpu: "1"
              memory: "1Gi"
            requests:
              cpu: "1"
              memory: "1Gi"
>>>>>>> a9bcb2e4
<|MERGE_RESOLUTION|>--- conflicted
+++ resolved
@@ -16,22 +16,14 @@
     ray.io/scheduler-name: volcano
     volcano.sh/queue-name: kuberay-test-queue
 spec:
-<<<<<<< HEAD
-  rayVersion: '2.41.0'
-=======
   rayVersion: '2.46.0'
->>>>>>> a9bcb2e4
   headGroupSpec:
     rayStartParams: {}
     template:
       spec:
         containers:
         - name: ray-head
-<<<<<<< HEAD
-          image: rayproject/ray:2.41.0
-=======
           image: rayproject/ray:2.46.0
->>>>>>> a9bcb2e4
           resources:
             limits:
               cpu: "1"
@@ -40,25 +32,6 @@
               cpu: "1"
               memory: "2Gi"
   workerGroupSpecs:
-<<<<<<< HEAD
-    - groupName: worker
-      rayStartParams: {}
-      replicas: 2
-      minReplicas: 2
-      maxReplicas: 2
-      template:
-        spec:
-          containers:
-          - name: ray-head
-            image: rayproject/ray:2.41.0
-            resources:
-              limits:
-                cpu: "1"
-                memory: "1Gi"
-              requests:
-                cpu: "1"
-                memory: "1Gi"
-=======
   - groupName: worker
     rayStartParams: {}
     replicas: 2
@@ -75,5 +48,4 @@
               memory: "1Gi"
             requests:
               cpu: "1"
-              memory: "1Gi"
->>>>>>> a9bcb2e4
+              memory: "1Gi"