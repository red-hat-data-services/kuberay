apiVersion: ray.io/v1
kind: RayCluster
metadata:
  name: raycluster-external-redis
spec:
  rayVersion: '2.41.0'
  gcsFaultToleranceOptions:
    # In most cases, you don't need to set `externalStorageNamespace` because KubeRay will
    # automatically set it to the UID of RayCluster. Only modify this annotation if you fully understand
    # the behaviors of the Ray GCS FT and RayService to avoid misconfiguration.
    # [Example]:
<<<<<<< HEAD
    # ray.io/external-storage-namespace: "my-raycluster-storage"
  name: raycluster-external-redis
spec:
  rayVersion: '2.9.0'
=======
    # externalStorageNamespace: "my-raycluster-storage"
    redisAddress: "redis:6379"
    redisPassword:
      valueFrom:
        secretKeyRef:
          name: redis-password-secret
          key: password
>>>>>>> e3ce6bf2
  headGroupSpec:
    # The `rayStartParams` are used to configure the `ray start` command.
    # See https://github.com/ray-project/kuberay/blob/master/docs/guidance/rayStartParams.md for the default settings of `rayStartParams` in KubeRay.
    # See https://docs.ray.io/en/latest/cluster/cli.html#ray-start for all available options in `rayStartParams`.
    rayStartParams:
      # Setting "num-cpus: 0" to avoid any Ray actors or tasks being scheduled on the Ray head Pod.
      num-cpus: "0"
    # Pod template
    template:
      spec:
        containers:
          - name: ray-head
<<<<<<< HEAD
            image: rayproject/ray:2.9.0
=======
            image: rayproject/ray:2.41.0
>>>>>>> e3ce6bf2
            resources:
              limits:
                cpu: "1"
              requests:
                cpu: "1"
            ports:
              - containerPort: 6379
                name: redis
              - containerPort: 8265
                name: dashboard
              - containerPort: 10001
                name: client
            volumeMounts:
              - mountPath: /tmp/ray
                name: ray-logs
              - mountPath: /home/ray/samples
                name: ray-example-configmap
        volumes:
          - name: ray-logs
            emptyDir: {}
          - name: ray-example-configmap
            configMap:
              name: ray-example
              defaultMode: 0777
              items:
                - key: detached_actor.py
                  path: detached_actor.py
                - key: increment_counter.py
                  path: increment_counter.py
  workerGroupSpecs:
    # the pod replicas in this group typed worker
    - replicas: 1
      minReplicas: 1
      maxReplicas: 10
      groupName: small-group
      # The `rayStartParams` are used to configure the `ray start` command.
      # See https://github.com/ray-project/kuberay/blob/master/docs/guidance/rayStartParams.md for the default settings of `rayStartParams` in KubeRay.
      # See https://docs.ray.io/en/latest/cluster/cli.html#ray-start for all available options in `rayStartParams`.
      rayStartParams: {}
      # Pod template
      template:
        spec:
          containers:
            - name: ray-worker
<<<<<<< HEAD
              image: rayproject/ray:2.9.0
=======
              image: rayproject/ray:2.41.0
>>>>>>> e3ce6bf2
              volumeMounts:
                - mountPath: /tmp/ray
                  name: ray-logs
              resources:
                limits:
                  cpu: "1"
                requests:
                  cpu: "1"
          volumes:
            - name: ray-logs
              emptyDir: {}
---
kind: ConfigMap
apiVersion: v1
metadata:
  name: redis-config
  labels:
    app: redis
data:
  redis.conf: |-
    dir /data
    port 6379
    bind 0.0.0.0
    appendonly yes
    protected-mode no
    requirepass 5241590000000000
    pidfile /data/redis-6379.pid
---
apiVersion: v1
kind: Service
metadata:
  name: redis
  labels:
    app: redis
spec:
  type: ClusterIP
  ports:
    - name: redis
      port: 6379
  selector:
    app: redis
---
apiVersion: apps/v1
kind: Deployment
metadata:
  name: redis
  labels:
    app: redis
spec:
  replicas: 1
  selector:
    matchLabels:
      app: redis
  template:
    metadata:
      labels:
        app: redis
    spec:
      containers:
        - name: redis
          image: redis:7.4.0
          command:
            - "sh"
            - "-c"
            - "redis-server /usr/local/etc/redis/redis.conf"
          ports:
            - containerPort: 6379
          volumeMounts:
            - name: config
              mountPath: /usr/local/etc/redis/redis.conf
              subPath: redis.conf
      volumes:
        - name: config
          configMap:
            name: redis-config
---
# Redis password
apiVersion: v1
kind: Secret
metadata:
  name: redis-password-secret
type: Opaque
data:
  # echo -n "5241590000000000" | base64
  password: NTI0MTU5MDAwMDAwMDAwMA==
---
apiVersion: v1
kind: ConfigMap
metadata:
  name: ray-example
data:
  detached_actor.py: |
    import ray

    @ray.remote(num_cpus=1)
    class Counter:
      def __init__(self):
          self.value = 0

      def increment(self):
          self.value += 1
          return self.value

    ray.init(namespace="default_namespace")
    Counter.options(name="counter_actor", lifetime="detached").remote()
  increment_counter.py: |
    import ray

    ray.init(namespace="default_namespace")
    counter = ray.get_actor("counter_actor")
    print(ray.get(counter.increment.remote()))<|MERGE_RESOLUTION|>--- conflicted
+++ resolved
@@ -9,12 +9,6 @@
     # automatically set it to the UID of RayCluster. Only modify this annotation if you fully understand
     # the behaviors of the Ray GCS FT and RayService to avoid misconfiguration.
     # [Example]:
-<<<<<<< HEAD
-    # ray.io/external-storage-namespace: "my-raycluster-storage"
-  name: raycluster-external-redis
-spec:
-  rayVersion: '2.9.0'
-=======
     # externalStorageNamespace: "my-raycluster-storage"
     redisAddress: "redis:6379"
     redisPassword:
@@ -22,7 +16,6 @@
         secretKeyRef:
           name: redis-password-secret
           key: password
->>>>>>> e3ce6bf2
   headGroupSpec:
     # The `rayStartParams` are used to configure the `ray start` command.
     # See https://github.com/ray-project/kuberay/blob/master/docs/guidance/rayStartParams.md for the default settings of `rayStartParams` in KubeRay.
@@ -35,11 +28,7 @@
       spec:
         containers:
           - name: ray-head
-<<<<<<< HEAD
-            image: rayproject/ray:2.9.0
-=======
             image: rayproject/ray:2.41.0
->>>>>>> e3ce6bf2
             resources:
               limits:
                 cpu: "1"
@@ -84,11 +73,7 @@
         spec:
           containers:
             - name: ray-worker
-<<<<<<< HEAD
-              image: rayproject/ray:2.9.0
-=======
               image: rayproject/ray:2.41.0
->>>>>>> e3ce6bf2
               volumeMounts:
                 - mountPath: /tmp/ray
                   name: ray-logs
