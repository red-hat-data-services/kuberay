apiVersion: ray.io/v1
kind: RayCluster
metadata:
  name: raycluster-autoscaler
spec:
  # The version of Ray you are using. Make sure all Ray containers are running this version of Ray.
<<<<<<< HEAD
  rayVersion: '2.41.0'
=======
  rayVersion: '2.46.0'
>>>>>>> a9bcb2e4
  # If `enableInTreeAutoscaling` is true, the Autoscaler sidecar will be added to the Ray head pod.
  # Ray Autoscaler integration is Beta with KubeRay >= 0.3.0 and Ray >= 2.0.0.
  enableInTreeAutoscaling: true
  # `autoscalerOptions` is an OPTIONAL field specifying configuration overrides for the Ray Autoscaler.
  # The example configuration shown below represents the DEFAULT values.
  # (You may delete autoscalerOptions if the defaults are suitable.)
  autoscalerOptions:
    # `upscalingMode` is "Default" or "Aggressive."
    # Conservative: Upscaling is rate-limited; the number of pending worker pods is at most the size of the Ray cluster.
    # Default: Upscaling is not rate-limited.
    # Aggressive: An alias for Default; upscaling is not rate-limited.
    upscalingMode: Default
    # `idleTimeoutSeconds` is the number of seconds to wait before scaling down a worker pod which is not using Ray resources.
    idleTimeoutSeconds: 60
    # `image` optionally overrides the Autoscaler's container image. The Autoscaler uses the same image as the Ray container by default.
    ## image: "my-repo/my-custom-autoscaler-image:tag"
    # `imagePullPolicy` optionally overrides the Autoscaler container's default image pull policy (IfNotPresent).
    imagePullPolicy: IfNotPresent
    # Optionally specify the Autoscaler container's securityContext.
    securityContext: {}
    env: []
    # AUTOSCALER_UPDATE_INTERVAL_S is used to control how often the Autoscaler container checks the cluster state
    # and decides whether to request scaling the cluster up or down. The default value is 5 seconds.
    # - name: AUTOSCALER_UPDATE_INTERVAL_S
    #   value: "5"
    envFrom: []
    # resources specifies optional resource request and limit overrides for the Autoscaler container.
    # The default Autoscaler resource limits and requests should be sufficient for production use-cases.
    # However, for large Ray clusters, we recommend monitoring container resource usage to determine if overriding the defaults is required.
    resources:
      limits:
        cpu: "500m"
        memory: "512Mi"
      requests:
        cpu: "500m"
        memory: "512Mi"
  # Ray head pod template
  headGroupSpec:
    # The `rayStartParams` are used to configure the `ray start` command.
    # See https://github.com/ray-project/kuberay/blob/master/docs/guidance/rayStartParams.md for the default settings of `rayStartParams` in KubeRay.
    # See https://docs.ray.io/en/latest/cluster/cli.html#ray-start for all available options in `rayStartParams`.
    rayStartParams:
      # Setting "num-cpus: 0" to avoid any Ray actors or tasks being scheduled on the Ray head Pod.
      num-cpus: "0"
      # Use `resources` to optionally specify custom resource annotations for the Ray node.
      # The value of `resources` is a string-integer mapping.
      # Currently, `resources` must be provided in the specific format demonstrated below:
      # resources: '"{\"Custom1\": 1, \"Custom2\": 5}"'
    # Pod template
    template:
      spec:
        containers:
        # The Ray head container
        - name: ray-head
<<<<<<< HEAD
          image: rayproject/ray:2.41.0
=======
          image: rayproject/ray:2.46.0
>>>>>>> a9bcb2e4
          ports:
          - containerPort: 6379
            name: gcs
          - containerPort: 8265
            name: dashboard
          - containerPort: 10001
            name: client
          resources:
            limits:
              cpu: "1"
              memory: "2G"
            requests:
              cpu: "1"
              memory: "2G"
          volumeMounts:
          - mountPath: /home/ray/samples
            name: ray-example-configmap
        volumes:
        - name: ray-example-configmap
          configMap:
            name: ray-example
            defaultMode: 0777
            items:
            - key: detached_actor.py
              path: detached_actor.py
            - key: terminate_detached_actor.py
              path: terminate_detached_actor.py
  workerGroupSpecs:
  # the Pod replicas in this group typed worker
  - replicas: 0
    minReplicas: 0
    maxReplicas: 10
    # logical group name, for this called small-group, also can be functional
    groupName: small-group
    # If worker pods need to be added, Ray Autoscaler can increment the `replicas`.
    # If worker pods need to be removed, Ray Autoscaler decrements the replicas, and populates the `workersToDelete` list.
    # KubeRay operator will remove Pods from the list until the desired number of replicas is satisfied.
    #scaleStrategy:
    #  workersToDelete:
    #  - raycluster-complete-worker-small-group-bdtwh
    #  - raycluster-complete-worker-small-group-hv457
    #  - raycluster-complete-worker-small-group-k8tj7
    rayStartParams: {}
    # Pod template
    template:
      spec:
        containers:
        - name: ray-worker
<<<<<<< HEAD
          image: rayproject/ray:2.41.0
=======
          image: rayproject/ray:2.46.0
>>>>>>> a9bcb2e4
          resources:
            limits:
              cpu: "1"
              memory: "1G"
            requests:
              cpu: "1"
              memory: "1G"
---
apiVersion: v1
kind: ConfigMap
metadata:
  name: ray-example
data:
  detached_actor.py: |
    import ray
    import sys

    @ray.remote(num_cpus=1)
    class Actor:
      pass

    ray.init(namespace="default_namespace")
    Actor.options(name=sys.argv[1], lifetime="detached").remote()

  terminate_detached_actor.py: |
    import ray
    import sys

    ray.init(namespace="default_namespace")
    detached_actor = ray.get_actor(sys.argv[1])
    ray.kill(detached_actor)<|MERGE_RESOLUTION|>--- conflicted
+++ resolved
@@ -4,11 +4,7 @@
   name: raycluster-autoscaler
 spec:
   # The version of Ray you are using. Make sure all Ray containers are running this version of Ray.
-<<<<<<< HEAD
-  rayVersion: '2.41.0'
-=======
   rayVersion: '2.46.0'
->>>>>>> a9bcb2e4
   # If `enableInTreeAutoscaling` is true, the Autoscaler sidecar will be added to the Ray head pod.
   # Ray Autoscaler integration is Beta with KubeRay >= 0.3.0 and Ray >= 2.0.0.
   enableInTreeAutoscaling: true
@@ -63,11 +59,7 @@
         containers:
         # The Ray head container
         - name: ray-head
-<<<<<<< HEAD
-          image: rayproject/ray:2.41.0
-=======
           image: rayproject/ray:2.46.0
->>>>>>> a9bcb2e4
           ports:
           - containerPort: 6379
             name: gcs
@@ -116,11 +108,7 @@
       spec:
         containers:
         - name: ray-worker
-<<<<<<< HEAD
-          image: rayproject/ray:2.41.0
-=======
           image: rayproject/ray:2.46.0
->>>>>>> a9bcb2e4
           resources:
             limits:
               cpu: "1"
