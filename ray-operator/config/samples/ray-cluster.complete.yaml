--- conflicted
+++ resolved
@@ -7,11 +7,7 @@
 metadata:
   name: raycluster-complete
 spec:
-<<<<<<< HEAD
-  rayVersion: '2.9.0'
-=======
   rayVersion: '2.41.0'
->>>>>>> 92d4a63f
   # Ray head pod configuration
   headGroupSpec:
     # Kubernetes Service Type. This is an optional field, and the default value is ClusterIP.
@@ -31,11 +27,7 @@
       spec:
         containers:
         - name: ray-head
-<<<<<<< HEAD
-          image: rayproject/ray:2.9.0
-=======
           image: rayproject/ray:2.41.0
->>>>>>> 92d4a63f
           ports:
           - containerPort: 6379
             name: gcs
@@ -92,15 +84,7 @@
       spec:
         containers:
         - name: ray-worker
-<<<<<<< HEAD
-          image: rayproject/ray:2.9.0
-          lifecycle:
-            preStop:
-              exec:
-                command: ["/bin/sh","-c","ray stop"]
-=======
           image: rayproject/ray:2.41.0
->>>>>>> 92d4a63f
           # use volumeMounts.Optional.
           # Refer to https://kubernetes.io/docs/concepts/storage/volumes/
           volumeMounts:
