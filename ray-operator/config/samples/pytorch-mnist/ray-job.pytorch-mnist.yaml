--- conflicted
+++ resolved
@@ -16,11 +16,7 @@
 
   # rayClusterSpec specifies the RayCluster instance to be created by the RayJob controller.
   rayClusterSpec:
-<<<<<<< HEAD
-    rayVersion: '2.9.0'
-=======
     rayVersion: '2.41.0'
->>>>>>> e3ce6bf2
     headGroupSpec:
       rayStartParams: {}
       # Pod template
@@ -28,11 +24,7 @@
         spec:
           containers:
             - name: ray-head
-<<<<<<< HEAD
-              image: rayproject/ray:2.9.0
-=======
               image: rayproject/ray:2.41.0
->>>>>>> e3ce6bf2
               ports:
                 - containerPort: 6379
                   name: gcs-server
@@ -58,11 +50,7 @@
           spec:
             containers:
               - name: ray-worker
-<<<<<<< HEAD
-                image: rayproject/ray:2.9.0
-=======
                 image: rayproject/ray:2.41.0
->>>>>>> e3ce6bf2
                 resources:
                   limits:
                     cpu: "3"
