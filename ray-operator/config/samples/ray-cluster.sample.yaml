# This example config does not specify resource requests or limits.
# For examples with more realistic resource configuration, see
# ray-cluster.complete.large.yaml and
# ray-cluster.autoscaler.large.yaml.
apiVersion: ray.io/v1
kind: RayCluster
metadata:
  name: raycluster-kuberay
spec:
<<<<<<< HEAD
  rayVersion: '2.9.0' # should match the Ray version in the image of the containers
=======
  rayVersion: '2.41.0' # should match the Ray version in the image of the containers
>>>>>>> 92d4a63f
  # Ray head pod template
  headGroupSpec:
    rayStartParams: {}
    #pod template
    template:
      spec:
        containers:
        - name: ray-head
<<<<<<< HEAD
          image: rayproject/ray:2.9.0
=======
          image: rayproject/ray:2.41.0
>>>>>>> 92d4a63f
          resources:
            limits:
              cpu: 1
              memory: 2G
            requests:
              cpu: 1
              memory: 2G
          ports:
          - containerPort: 6379
            name: gcs-server
          - containerPort: 8265 # Ray dashboard
            name: dashboard
          - containerPort: 10001
            name: client
  workerGroupSpecs:
    # the pod replicas in this group typed worker
    - replicas: 1
      minReplicas: 1
      maxReplicas: 5
      # logical group name, for this called small-group, also can be functional
      groupName: workergroup
      rayStartParams: {}
      #pod template
      template:
        spec:
          containers:
            - name: ray-worker # must consist of lower case alphanumeric characters or '-', and must start and end with an alphanumeric character (e.g. 'my-name',  or '123-abc'
<<<<<<< HEAD
              image: rayproject/ray:2.9.0
=======
              image: rayproject/ray:2.41.0
>>>>>>> 92d4a63f
              resources:
                limits:
                  cpu: 1
                  memory: 1G
                requests:
                  cpu: 1
                  memory: 1G<|MERGE_RESOLUTION|>--- conflicted
+++ resolved
@@ -7,11 +7,7 @@
 metadata:
   name: raycluster-kuberay
 spec:
-<<<<<<< HEAD
-  rayVersion: '2.9.0' # should match the Ray version in the image of the containers
-=======
   rayVersion: '2.41.0' # should match the Ray version in the image of the containers
->>>>>>> 92d4a63f
   # Ray head pod template
   headGroupSpec:
     rayStartParams: {}
@@ -20,11 +16,7 @@
       spec:
         containers:
         - name: ray-head
-<<<<<<< HEAD
-          image: rayproject/ray:2.9.0
-=======
           image: rayproject/ray:2.41.0
->>>>>>> 92d4a63f
           resources:
             limits:
               cpu: 1
@@ -52,11 +44,7 @@
         spec:
           containers:
             - name: ray-worker # must consist of lower case alphanumeric characters or '-', and must start and end with an alphanumeric character (e.g. 'my-name',  or '123-abc'
-<<<<<<< HEAD
-              image: rayproject/ray:2.9.0
-=======
               image: rayproject/ray:2.41.0
->>>>>>> 92d4a63f
               resources:
                 limits:
                   cpu: 1
