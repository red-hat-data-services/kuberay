--- conflicted
+++ resolved
@@ -6,11 +6,7 @@
 metadata:
   name: raycluster-kuberay
 spec:
-<<<<<<< HEAD
-  rayVersion: '2.41.0' # should match the Ray version in the image of the containers
-=======
   rayVersion: '2.46.0' # should match the Ray version in the image of the containers
->>>>>>> a9bcb2e4
   # Ray head pod template
   headGroupSpec:
     rayStartParams: {}
@@ -19,11 +15,7 @@
       spec:
         containers:
         - name: ray-head
-<<<<<<< HEAD
-          image: rayproject/ray:2.41.0
-=======
           image: rayproject/ray:2.46.0
->>>>>>> a9bcb2e4
           resources:
             limits:
               cpu: 1
@@ -39,28 +31,6 @@
           - containerPort: 10001
             name: client
   workerGroupSpecs:
-<<<<<<< HEAD
-    # the pod replicas in this group typed worker
-    - replicas: 1
-      minReplicas: 1
-      maxReplicas: 5
-      # logical group name, for this called small-group, also can be functional
-      groupName: workergroup
-      rayStartParams: {}
-      #pod template
-      template:
-        spec:
-          containers:
-            - name: ray-worker # must consist of lower case alphanumeric characters or '-', and must start and end with an alphanumeric character (e.g. 'my-name',  or '123-abc'
-              image: rayproject/ray:2.41.0
-              resources:
-                limits:
-                  cpu: 1
-                  memory: 1G
-                requests:
-                  cpu: 1
-                  memory: 1G
-=======
   # the pod replicas in this group typed worker
   - replicas: 1
     minReplicas: 1
@@ -80,5 +50,4 @@
               memory: 1G
             requests:
               cpu: 1
-              memory: 1G
->>>>>>> a9bcb2e4
+              memory: 1G