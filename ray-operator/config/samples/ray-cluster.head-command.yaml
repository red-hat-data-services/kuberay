--- conflicted
+++ resolved
@@ -5,11 +5,7 @@
 metadata:
   name: raycluster-head-command
 spec:
-<<<<<<< HEAD
-  rayVersion: '2.9.0' # should match the Ray version in the image of the containers
-=======
   rayVersion: '2.41.0' # should match the Ray version in the image of the containers
->>>>>>> 92d4a63f
   # Ray head pod template
   headGroupSpec:
     # The `rayStartParams` are used to configure the `ray start` command.
@@ -21,11 +17,7 @@
       spec:
         containers:
         - name: ray-head
-<<<<<<< HEAD
-          image: rayproject/ray:2.9.0
-=======
           image: rayproject/ray:2.41.0
->>>>>>> 92d4a63f
           resources:
             limits:
               cpu: 1
