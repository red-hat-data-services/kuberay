--- conflicted
+++ resolved
@@ -3,11 +3,7 @@
 metadata:
   name: raycluster-tls
 spec:
-<<<<<<< HEAD
-  rayVersion: '2.41.0'
-=======
   rayVersion: '2.46.0'
->>>>>>> a9bcb2e4
   # Note: Uncomment the `enableInTreeAutoscaling` and `autoscalerOptions`
   # if you wish to configure TLS for the autoscaler.
 
@@ -53,28 +49,6 @@
         labels: {}
       spec:
         initContainers:
-<<<<<<< HEAD
-          # Generate head's private key and certificate before `ray start`.
-          - name: ray-head-tls
-            image: rayproject/ray:2.41.0
-            command: ["/bin/sh", "-c", "cp -R /etc/ca/tls /etc/ray && /etc/gen/tls/gencert_head.sh"]
-            volumeMounts:
-              - mountPath: /etc/ca/tls
-                name: ca-tls
-                readOnly: true
-              - mountPath: /etc/ray/tls
-                name: ray-tls
-              - mountPath: /etc/gen/tls
-                name: gen-tls-script
-            env:
-              - name: POD_IP
-                valueFrom:
-                  fieldRef:
-                    fieldPath: status.podIP
-        containers:
-        - name: ray-head
-          image: rayproject/ray:2.41.0
-=======
         # Generate head's private key and certificate before `ray start`.
         - name: ray-head-tls
           image: rayproject/ray:2.46.0
@@ -95,7 +69,6 @@
         containers:
         - name: ray-head
           image: rayproject/ray:2.46.0
->>>>>>> a9bcb2e4
           ports:
           - containerPort: 6379
             name: gcs
@@ -160,28 +133,6 @@
     template:
       spec:
         initContainers:
-<<<<<<< HEAD
-          # Generate worker's private key and certificate before `ray start`.
-          - name: ray-worker-tls
-            image: rayproject/ray:2.41.0
-            command: ["/bin/sh", "-c", "cp -R /etc/ca/tls /etc/ray && /etc/gen/tls/gencert_worker.sh"]
-            volumeMounts:
-              - mountPath: /etc/ca/tls
-                name: ca-tls
-                readOnly: true
-              - mountPath: /etc/ray/tls
-                name: ray-tls
-              - mountPath: /etc/gen/tls
-                name: gen-tls-script
-            env:
-              - name: POD_IP
-                valueFrom:
-                  fieldRef:
-                    fieldPath: status.podIP
-        containers:
-        - name: ray-worker
-          image: rayproject/ray:2.41.0
-=======
         # Generate worker's private key and certificate before `ray start`.
         - name: ray-worker-tls
           image: rayproject/ray:2.46.0
@@ -202,7 +153,6 @@
         containers:
         - name: ray-worker
           image: rayproject/ray:2.46.0
->>>>>>> a9bcb2e4
           # use volumeMounts.Optional.
           # Refer to https://kubernetes.io/docs/concepts/storage/volumes/
           volumeMounts:
