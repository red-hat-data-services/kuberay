# RayCluster CR with a FluentBit sidecar
apiVersion: ray.io/v1
kind: RayCluster
metadata:
  name: raycluster-fluentbit-sidecar-logs
spec:
<<<<<<< HEAD
  rayVersion: '2.41.0'
=======
  rayVersion: '2.46.0'
>>>>>>> a9bcb2e4
  headGroupSpec:
    rayStartParams: {}
    template:
      spec:
        containers:
        - name: ray-head
<<<<<<< HEAD
          image: rayproject/ray:2.41.0
=======
          image: rayproject/ray:2.46.0
>>>>>>> a9bcb2e4
          # This config is meant for demonstration purposes only.
          # Use larger Ray containers in production!
          resources:
            limits:
              cpu: 1
              memory: 2Gi
            requests:
              cpu: 500m
              memory: 1Gi
          # Share logs with Fluent Bit
          volumeMounts:
          - mountPath: /tmp/ray
            name: ray-logs
        # Fluent Bit sidecar
        - name: fluentbit
          image: fluent/fluent-bit:3.2.2
          # Get Kubernetes metadata via downward API
          env:
          - name: POD_LABELS
            valueFrom:
              fieldRef:
                fieldPath: metadata.labels['ray.io/cluster']
          # These resource requests for Fluent Bit should be sufficient in production.
          resources:
            requests:
              cpu: 100m
              memory: 128Mi
            limits:
              cpu: 100m
              memory: 128Mi
          volumeMounts:
          - mountPath: /tmp/ray
            name: ray-logs
          - mountPath: /fluent-bit/etc/fluent-bit.conf
            subPath: fluent-bit.conf
            name: fluentbit-config
        # Log and config volumes
        volumes:
        - name: ray-logs
          emptyDir: {}
        - name: fluentbit-config
          configMap:
            name: fluentbit-config
---
apiVersion: v1
kind: ConfigMap
metadata:
  name: fluentbit-config
data:
  fluent-bit.conf: |
    [INPUT]
        Name tail
        Path /tmp/ray/session_latest/logs/*
        Tag ray
        Path_Key true
        Refresh_Interval 5
    [FILTER]
        Name modify
        Match ray
        Add POD_LABELS ${POD_LABELS}
    [OUTPUT]
        Name loki
        Match *
        Host loki-gateway
        Port 80
        Labels RayCluster=${POD_LABELS}
        tenant_id test<|MERGE_RESOLUTION|>--- conflicted
+++ resolved
@@ -4,22 +4,14 @@
 metadata:
   name: raycluster-fluentbit-sidecar-logs
 spec:
-<<<<<<< HEAD
-  rayVersion: '2.41.0'
-=======
   rayVersion: '2.46.0'
->>>>>>> a9bcb2e4
   headGroupSpec:
     rayStartParams: {}
     template:
       spec:
         containers:
         - name: ray-head
-<<<<<<< HEAD
-          image: rayproject/ray:2.41.0
-=======
           image: rayproject/ray:2.46.0
->>>>>>> a9bcb2e4
           # This config is meant for demonstration purposes only.
           # Use larger Ray containers in production!
           resources:
