# Adds namespace to all resources.
namespace: default

# Value of this field is prepended to the
# names of all resources, e.g. a deployment named
# "wordpress" becomes "alices-wordpress".
# Note that it should also match with the prefix (text before '-') of the namespace
# field above.
#namePrefix: ray-operator-

# Labels to add to all resources and selectors.
#commonLabels:
#  someName: someValue

# [PROMETHEUS] To enable prometheus monitor, uncomment all sections with 'PROMETHEUS'.
#- ../prometheus

images:
- name: kuberay/operator
  newName: quay.io/kuberay/operator
<<<<<<< HEAD
  newTag: v1.2.2
=======
  newTag: v1.3.2
apiVersion: kustomize.config.k8s.io/v1beta1
kind: Kustomization
resources:
- ../crd
- ../rbac
- ../manager
>>>>>>> 92d4a63f
<|MERGE_RESOLUTION|>--- conflicted
+++ resolved
@@ -18,14 +18,10 @@
 images:
 - name: kuberay/operator
   newName: quay.io/kuberay/operator
-<<<<<<< HEAD
-  newTag: v1.2.2
-=======
   newTag: v1.3.2
 apiVersion: kustomize.config.k8s.io/v1beta1
 kind: Kustomization
 resources:
 - ../crd
 - ../rbac
-- ../manager
->>>>>>> 92d4a63f
+- ../manager