# Adds namespace to all resources.
namespace: default

# Value of this field is prepended to the
# names of all resources, e.g. a deployment named
# "wordpress" becomes "alices-wordpress".
# Note that it should also match with the prefix (text before '-') of the namespace
# field above.
#namePrefix: ray-operator-

# Labels to add to all resources and selectors.
#commonLabels:
#  someName: someValue

# [PROMETHEUS] To enable prometheus monitor, uncomment all sections with 'PROMETHEUS'.
#- ../prometheus

images:
- name: kuberay/operator
  newName: quay.io/kuberay/operator
<<<<<<< HEAD
  newTag: v1.2.2
=======
  newTag: v1.3.1
apiVersion: kustomize.config.k8s.io/v1beta1
kind: Kustomization
resources:
- ../crd
- ../rbac
- ../manager
>>>>>>> e3ce6bf2
<|MERGE_RESOLUTION|>--- conflicted
+++ resolved
@@ -18,14 +18,10 @@
 images:
 - name: kuberay/operator
   newName: quay.io/kuberay/operator
-<<<<<<< HEAD
-  newTag: v1.2.2
-=======
   newTag: v1.3.1
 apiVersion: kustomize.config.k8s.io/v1beta1
 kind: Kustomization
 resources:
 - ../crd
 - ../rbac
-- ../manager
->>>>>>> e3ce6bf2
+- ../manager