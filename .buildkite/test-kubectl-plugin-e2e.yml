--- conflicted
+++ resolved
@@ -1,10 +1,6 @@
 - label: 'Test E2E (kubectl-plugin)'
   instance_size: large
-<<<<<<< HEAD
-  image: golang:1.23
-=======
   image: golang:1.24
->>>>>>> a9bcb2e4
   commands:
     - source .buildkite/setup-env.sh
     - kind create cluster --wait 900s --config ./ci/kind-config-buildkite.yml
