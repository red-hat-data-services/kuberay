#!/bin/bash

# Install Go
export PATH=$PATH:/usr/local/go/bin

# Install kind
curl -Lo ./kind https://kind.sigs.k8s.io/dl/v0.22.0/kind-linux-amd64
chmod +x ./kind
mv ./kind /usr/local/bin/kind

# Install Docker
bash scripts/install-docker.sh

# Delete dangling clusters
kind delete clusters --all

# Install kubectl.
curl -LO https://dl.k8s.io/release/v1.27.3/bin/linux/amd64/kubectl
curl -LO "https://dl.k8s.io/release/v1.27.3/bin/linux/amd64/kubectl.sha256"
echo "$(cat kubectl.sha256)  kubectl" | sha256sum --check
install -o root -g root -m 0755 kubectl /usr/local/bin/kubectl

# Install Helm
curl -Lo helm.tar.gz https://get.helm.sh/helm-v3.12.2-linux-amd64.tar.gz
tar -zxvf helm.tar.gz
mv linux-amd64/helm /usr/local/bin/helm
helm repo add kuberay https://ray-project.github.io/kuberay-helm/
helm repo update

# Install python 3.11 and pip
apt-get update
apt-get install -y python3.11 python3-pip

<<<<<<< HEAD
# Activate the virtual environment and then execute the subsequent commands
# within the same sub-shell.
(
    # shellcheck disable=SC1091  # Ignore: activate script is created by venv
    source .venv/bin/activate

    # Install requirements
    pip install -r tests/framework/config/requirements.txt
)
=======
# Install requirements
pip install --break-system-packages ray[default]==2.46.0
>>>>>>> a9bcb2e4

# Bypass Git's ownership check due to unconventional user IDs in Docker containers
git config --global --add safe.directory /workdir<|MERGE_RESOLUTION|>--- conflicted
+++ resolved
@@ -31,20 +31,8 @@
 apt-get update
 apt-get install -y python3.11 python3-pip
 
-<<<<<<< HEAD
-# Activate the virtual environment and then execute the subsequent commands
-# within the same sub-shell.
-(
-    # shellcheck disable=SC1091  # Ignore: activate script is created by venv
-    source .venv/bin/activate
-
-    # Install requirements
-    pip install -r tests/framework/config/requirements.txt
-)
-=======
 # Install requirements
 pip install --break-system-packages ray[default]==2.46.0
->>>>>>> a9bcb2e4
 
 # Bypass Git's ownership check due to unconventional user IDs in Docker containers
 git config --global --add safe.directory /workdir