--- conflicted
+++ resolved
@@ -1,10 +1,6 @@
 - label: 'Test E2E (nightly operator)'
   instance_size: large
-<<<<<<< HEAD
-  image: golang:1.23
-=======
   image: golang:1.24
->>>>>>> a9bcb2e4
   commands:
     - source .buildkite/setup-env.sh
     - kind create cluster --wait 900s --config ./ci/kind-config-buildkite.yml
@@ -14,17 +10,6 @@
     - bash ../.buildkite/build-start-operator.sh
     - kubectl wait --timeout=90s --for=condition=Available=true deployment kuberay-operator
     # Run e2e tests and print KubeRay operator logs if tests fail
-<<<<<<< HEAD
-    - echo "--- START:Running e2e rayservice (nightly operator) tests"
-    - if [ -n "${KUBERAY_TEST_RAY_IMAGE}"]; then echo "Using Ray Image ${KUBERAY_TEST_RAY_IMAGE}"; fi
-    - set -o pipefail
-    - KUBERAY_TEST_TIMEOUT_SHORT=1m KUBERAY_TEST_TIMEOUT_MEDIUM=5m KUBERAY_TEST_TIMEOUT_LONG=10m go test -timeout 30m -v ./test/e2e 2>&1 | awk -f ../.buildkite/format.awk || (kubectl logs --tail -1 -l app.kubernetes.io/name=kuberay && exit 1)
-    - echo "--- END:e2e rayservice (nightly operator) tests finished"
-
-- label: 'Test E2E rayservice (nightly operator)'
-  instance_size: large
-  image: golang:1.23
-=======
     - echo "--- START:Running e2e (nightly operator) tests"
     - if [ -n "${KUBERAY_TEST_RAY_IMAGE}"]; then echo "Using Ray Image ${KUBERAY_TEST_RAY_IMAGE}"; fi
     - set -o pipefail
@@ -36,7 +21,6 @@
 - label: 'Test E2E rayservice (nightly operator)'
   instance_size: large
   image: golang:1.24
->>>>>>> a9bcb2e4
   commands:
     - source .buildkite/setup-env.sh
     - kind create cluster --wait 900s --config ./ci/kind-config-buildkite.yml
@@ -49,55 +33,22 @@
     - echo "--- START:Running e2e rayservice (nightly operator) tests"
     - if [ -n "${KUBERAY_TEST_RAY_IMAGE}"]; then echo "Using Ray Image ${KUBERAY_TEST_RAY_IMAGE}"; fi
     - set -o pipefail
-<<<<<<< HEAD
-    - KUBERAY_TEST_TIMEOUT_SHORT=1m KUBERAY_TEST_TIMEOUT_MEDIUM=5m KUBERAY_TEST_TIMEOUT_LONG=10m go test -timeout 30m -v ./test/e2erayservice 2>&1 | awk -f ../.buildkite/format.awk || (kubectl logs --tail -1 -l app.kubernetes.io/name=kuberay && exit 1)
-=======
     - mkdir -p "$(pwd)/tmp" && export KUBERAY_TEST_OUTPUT_DIR=$(pwd)/tmp
     - echo "KUBERAY_TEST_OUTPUT_DIR=$$KUBERAY_TEST_OUTPUT_DIR"
     - KUBERAY_TEST_TIMEOUT_SHORT=1m KUBERAY_TEST_TIMEOUT_MEDIUM=5m KUBERAY_TEST_TIMEOUT_LONG=10m go test -timeout 30m -v ./test/e2erayservice 2>&1 | awk -f ../.buildkite/format.awk | tee $$KUBERAY_TEST_OUTPUT_DIR/gotest.log || (kubectl logs --tail -1 -l app.kubernetes.io/name=kuberay | tee $$KUBERAY_TEST_OUTPUT_DIR/kuberay-operator.log && cd $$KUBERAY_TEST_OUTPUT_DIR && find . -name "*.log" | tar -cf /artifact-mount/e2e-rayservice-log.tar -T - && exit 1)
->>>>>>> a9bcb2e4
     - echo "--- END:e2e rayservice (nightly operator) tests finished"
 
 - label: 'Test Autoscaler E2E Part 1 (nightly operator)'
   instance_size: large
-<<<<<<< HEAD
-  image: golang:1.23
-=======
   image: golang:1.24
->>>>>>> a9bcb2e4
   commands:
     - source .buildkite/setup-env.sh
     - kind create cluster --wait 900s --config ./ci/kind-config-buildkite.yml
     - kubectl config set clusters.kind-kind.server https://docker:6443
-    # Build nightly KubeRay operator image
-    - pushd ray-operator
-    - bash ../.buildkite/build-start-operator.sh
-<<<<<<< HEAD
-    - kubectl wait --timeout=90s --for=condition=Available=true deployment kuberay-operator
-    # Run e2e tests and print KubeRay operator logs if tests fail
-    - echo "--- START:Running Autoscaler e2e (nightly operator) tests"
-    - if [ -n "${KUBERAY_TEST_RAY_IMAGE}"]; then echo "Using Ray Image ${KUBERAY_TEST_RAY_IMAGE}"; fi
-    - set -o pipefail
-    - KUBERAY_TEST_TIMEOUT_SHORT=1m KUBERAY_TEST_TIMEOUT_MEDIUM=5m KUBERAY_TEST_TIMEOUT_LONG=10m go test -timeout 30m -v ./test/e2eautoscaler 2>&1 | awk -f ../.buildkite/format.awk || (kubectl logs --tail -1 -l app.kubernetes.io/name=kuberay && exit 1)
-    - echo "--- END:Autoscaler e2e (nightly operator) tests finished"
-
-- label: 'Test E2E Operator Version Upgrade (v1.3.0)'
-  instance_size: large
-  image: golang:1.22
-  commands:
-    - source .buildkite/setup-env.sh
-    - kind create cluster --wait 900s --config  ./tests/framework/config/kind-config-buildkite.yml
-    - kubectl config set clusters.kind-kind.server https://docker:6443
     # Deploy previous KubeRay operator release (v1.2.2) using helm
     - echo Deploying KubeRay operator
     - pushd ray-operator
-    - helm install kuberay-operator kuberay/kuberay-operator --version 1.2.2
-    - kubectl wait --timeout=90s --for=condition=Available=true deployment kuberay-operator
-    # Run e2e tests and print KubeRay operator logs if tests fail
-    - echo "--- START:Running e2e Operator upgrade (v1.2.2 to v1.3.0 operator) tests"
-    - KUBERAY_TEST_TIMEOUT_SHORT=1m KUBERAY_TEST_TIMEOUT_MEDIUM=5m KUBERAY_TEST_TIMEOUT_LONG=10m KUBERAY_TEST_UPGRADE_IMAGE=v1.3.0 go test -timeout 30m -v ./test/e2eupgrade | awk -f ../.buildkite/format.awk || (kubectl logs --tail -1 -l app.kubernetes.io/name=kuberay && exit 1)
-    - echo "--- END:e2e Operator upgrade (v1.2.2 to v1.3.0 operator) tests finished"
-=======
+    - bash ../.buildkite/build-start-operator.sh
     - kubectl wait --timeout=90s --for=condition=Available=true deployment kuberay-operator
     # Run e2e tests and print KubeRay operator logs if tests fail
     - echo "--- START:Running Autoscaler E2E Part 1 (nightly operator) tests"
@@ -168,5 +119,4 @@
     - mkdir -p "$(pwd)/tmp" && export KUBERAY_TEST_OUTPUT_DIR=$(pwd)/tmp
     - echo "KUBERAY_TEST_OUTPUT_DIR=$$KUBERAY_TEST_OUTPUT_DIR"
     - E2E_API_SERVER_URL="http://docker:31888" go test -parallel 4 -timeout 60m -v ./test/e2e/... 2>&1 | awk -f ../.buildkite/format.awk | tee $$KUBERAY_TEST_OUTPUT_DIR/gotest.log || (kubectl logs -l app.kubernetes.io/component=kuberay-apiserver --namespace ray-system | tee $$KUBERAY_TEST_OUTPUT_DIR/kuberay-apiserver.log && cd $$KUBERAY_TEST_OUTPUT_DIR && find . -name "*.log" | tar -cf /artifact-mount/e2e-apiserver-log.tar -T - && exit 1)
-    - echo "--- END:Apiserver e2e (nightly operator) tests finished"
->>>>>>> a9bcb2e4
+    - echo "--- END:Apiserver e2e (nightly operator) tests finished"