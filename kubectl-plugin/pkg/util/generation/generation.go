--- conflicted
+++ resolved
@@ -21,23 +21,6 @@
 )
 
 const (
-<<<<<<< HEAD
-	resourceNvidiaGPU = "nvidia.com/gpu"
-)
-
-type RayClusterSpecObject struct {
-	HeadNodeSelectors   map[string]string
-	WorkerNodeSelectors map[string]string
-	RayVersion          string
-	Image               string
-	HeadCPU             string
-	HeadGPU             string
-	HeadMemory          string
-	WorkerCPU           string
-	WorkerGPU           string
-	WorkerMemory        string
-	WorkerReplicas      int32
-=======
 	volumeName       = "cluster-storage"
 	gcsFuseCSIDriver = "gcsfuse.csi.storage.gke.io"
 )
@@ -125,7 +108,6 @@
 	Resources                      *GCSFuseResources `yaml:"resources,omitempty"`
 	BucketName                     string            `yaml:"bucket-name"`
 	MountPath                      string            `yaml:"mount-path"`
->>>>>>> a9bcb2e4
 }
 
 type GCSFuseResources struct {
@@ -139,13 +121,9 @@
 	Namespace      string
 	SubmissionMode string
 	Entrypoint     string
-<<<<<<< HEAD
-	RayClusterSpecObject
-=======
 	RayClusterConfig
 	TTLSecondsAfterFinished  int32
 	ShutdownAfterJobFinishes bool
->>>>>>> a9bcb2e4
 }
 
 func (rayClusterConfig *RayClusterConfig) GenerateRayClusterApplyConfig() *rayv1ac.RayClusterApplyConfiguration {
@@ -162,11 +140,8 @@
 		WithSpec(rayv1ac.RayJobSpec().
 			WithSubmissionMode(rayv1.JobSubmissionMode(rayJobObject.SubmissionMode)).
 			WithEntrypoint(rayJobObject.Entrypoint).
-<<<<<<< HEAD
-=======
 			WithTTLSecondsAfterFinished(rayJobObject.TTLSecondsAfterFinished).
 			WithShutdownAfterJobFinishes(rayJobObject.ShutdownAfterJobFinishes).
->>>>>>> a9bcb2e4
 			WithRayClusterSpec(rayJobObject.generateRayClusterSpec()))
 
 	return rayJobApplyConfig
@@ -300,74 +275,11 @@
 			WithRayStartParams(rayClusterConfig.Head.RayStartParams).
 			WithTemplate(corev1ac.PodTemplateSpec().
 				WithSpec(corev1ac.PodSpec().
-<<<<<<< HEAD
-					WithNodeSelector(rayClusterSpecObject.HeadNodeSelectors).
-=======
 					WithNodeSelector(rayClusterConfig.Head.NodeSelectors).
->>>>>>> a9bcb2e4
 					WithContainers(corev1ac.Container().
 						WithName("ray-head").
 						WithImage(*rayClusterConfig.Image).
 						WithResources(corev1ac.ResourceRequirements().
-<<<<<<< HEAD
-							WithRequests(corev1.ResourceList{
-								corev1.ResourceCPU:    resource.MustParse(rayClusterSpecObject.HeadCPU),
-								corev1.ResourceMemory: resource.MustParse(rayClusterSpecObject.HeadMemory),
-							}).
-							WithLimits(corev1.ResourceList{
-								corev1.ResourceMemory: resource.MustParse(rayClusterSpecObject.HeadMemory),
-							})).
-						WithPorts(corev1ac.ContainerPort().WithContainerPort(6379).WithName("gcs-server"),
-							corev1ac.ContainerPort().WithContainerPort(8265).WithName("dashboard"),
-							corev1ac.ContainerPort().WithContainerPort(10001).WithName("client")))))).
-		WithWorkerGroupSpecs(rayv1ac.WorkerGroupSpec().
-			WithRayStartParams(map[string]string{"metrics-export-port": "8080"}).
-			WithGroupName("default-group").
-			WithReplicas(rayClusterSpecObject.WorkerReplicas).
-			WithTemplate(corev1ac.PodTemplateSpec().
-				WithSpec(corev1ac.PodSpec().
-					WithNodeSelector(rayClusterSpecObject.WorkerNodeSelectors).
-					WithContainers(corev1ac.Container().
-						WithName("ray-worker").
-						WithImage(rayClusterSpecObject.Image).
-						WithResources(corev1ac.ResourceRequirements().
-							WithRequests(corev1.ResourceList{
-								corev1.ResourceCPU:    resource.MustParse(rayClusterSpecObject.WorkerCPU),
-								corev1.ResourceMemory: resource.MustParse(rayClusterSpecObject.WorkerMemory),
-							}).
-							WithLimits(corev1.ResourceList{
-								corev1.ResourceMemory: resource.MustParse(rayClusterSpecObject.WorkerMemory),
-							}))))))
-
-	// If the HeadGPU resource is set with a value, then proceed with parsing.
-	if rayClusterSpecObject.HeadGPU != "" {
-		headGPUResource := resource.MustParse(rayClusterSpecObject.HeadGPU)
-		if !headGPUResource.IsZero() {
-			var requests, limits corev1.ResourceList
-			requests = *rayClusterSpec.HeadGroupSpec.Template.Spec.Containers[0].Resources.Requests
-			limits = *rayClusterSpec.HeadGroupSpec.Template.Spec.Containers[0].Resources.Limits
-			requests[corev1.ResourceName(resourceNvidiaGPU)] = headGPUResource
-			limits[corev1.ResourceName(resourceNvidiaGPU)] = headGPUResource
-
-			rayClusterSpec.HeadGroupSpec.Template.Spec.Containers[0].Resources.Requests = &requests
-			rayClusterSpec.HeadGroupSpec.Template.Spec.Containers[0].Resources.Limits = &limits
-		}
-	}
-
-	// If the workerGPU resource is set with a value, then proceed with parsing.
-	if rayClusterSpecObject.WorkerGPU != "" {
-		workerGPUResource := resource.MustParse(rayClusterSpecObject.WorkerGPU)
-		if !workerGPUResource.IsZero() {
-			var requests, limits corev1.ResourceList
-			requests = *rayClusterSpec.WorkerGroupSpecs[0].Template.Spec.Containers[0].Resources.Requests
-			limits = *rayClusterSpec.WorkerGroupSpecs[0].Template.Spec.Containers[0].Resources.Limits
-			requests[corev1.ResourceName(resourceNvidiaGPU)] = workerGPUResource
-			limits[corev1.ResourceName(resourceNvidiaGPU)] = workerGPUResource
-
-			rayClusterSpec.WorkerGroupSpecs[0].Template.Spec.Containers[0].Resources.Requests = &requests
-			rayClusterSpec.WorkerGroupSpecs[0].Template.Spec.Containers[0].Resources.Limits = &limits
-		}
-=======
 							WithRequests(headRequestResources).
 							WithLimits(headLimitResources)).
 						WithPorts(corev1ac.ContainerPort().WithContainerPort(6379).WithName("gcs-server"),
@@ -386,7 +298,6 @@
 
 	if rayClusterConfig.GKE != nil {
 		setGCSFuseOptions(rayClusterSpec, rayClusterConfig.GKE.GCSFuse)
->>>>>>> a9bcb2e4
 	}
 
 	return rayClusterSpec
