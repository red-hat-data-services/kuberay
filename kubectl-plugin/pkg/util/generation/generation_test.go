--- conflicted
+++ resolved
@@ -2,11 +2,7 @@
 
 import (
 	"fmt"
-<<<<<<< HEAD
-	"strings"
-=======
 	"os"
->>>>>>> a9bcb2e4
 	"testing"
 
 	"github.com/stretchr/testify/assert"
@@ -18,55 +14,10 @@
 	"k8s.io/utils/ptr"
 
 	"github.com/ray-project/kuberay/kubectl-plugin/pkg/util"
-<<<<<<< HEAD
-
-=======
->>>>>>> a9bcb2e4
 	rayv1 "github.com/ray-project/kuberay/ray-operator/apis/ray/v1"
 	rayv1ac "github.com/ray-project/kuberay/ray-operator/pkg/client/applyconfiguration/ray/v1"
 )
 
-<<<<<<< HEAD
-func TestGenerateRayCluterApplyConfig(t *testing.T) {
-	testRayClusterYamlObject := RayClusterYamlObject{
-		ClusterName: "test-ray-cluster",
-		Namespace:   "default",
-		RayClusterSpecObject: RayClusterSpecObject{
-			RayVersion:     util.RayVersion,
-			Image:          util.RayImage,
-			HeadCPU:        "1",
-			HeadMemory:     "5Gi",
-			HeadGPU:        "1",
-			WorkerReplicas: 3,
-			WorkerCPU:      "2",
-			WorkerMemory:   "10Gi",
-			WorkerGPU:      "1",
-			HeadNodeSelectors: map[string]string{
-				"head-selector1": "foo",
-			},
-			WorkerNodeSelectors: map[string]string{
-				"worker-selector1": "baz",
-			},
-		},
-	}
-
-	result := testRayClusterYamlObject.GenerateRayClusterApplyConfig()
-
-	assert.Equal(t, testRayClusterYamlObject.ClusterName, *result.Name)
-	assert.Equal(t, testRayClusterYamlObject.Namespace, *result.Namespace)
-	assert.Equal(t, testRayClusterYamlObject.RayVersion, *result.Spec.RayVersion)
-	assert.Equal(t, testRayClusterYamlObject.Image, *result.Spec.HeadGroupSpec.Template.Spec.Containers[0].Image)
-	assert.Equal(t, resource.MustParse(testRayClusterYamlObject.HeadCPU), *result.Spec.HeadGroupSpec.Template.Spec.Containers[0].Resources.Requests.Cpu())
-	assert.Equal(t, resource.MustParse(testRayClusterYamlObject.HeadGPU), *result.Spec.HeadGroupSpec.Template.Spec.Containers[0].Resources.Requests.Name(corev1.ResourceName("nvidia.com/gpu"), resource.DecimalSI))
-	assert.Equal(t, resource.MustParse(testRayClusterYamlObject.HeadMemory), *result.Spec.HeadGroupSpec.Template.Spec.Containers[0].Resources.Requests.Memory())
-	assert.Equal(t, "default-group", *result.Spec.WorkerGroupSpecs[0].GroupName)
-	assert.Equal(t, testRayClusterYamlObject.WorkerReplicas, *result.Spec.WorkerGroupSpecs[0].Replicas)
-	assert.Equal(t, resource.MustParse(testRayClusterYamlObject.WorkerCPU), *result.Spec.WorkerGroupSpecs[0].Template.Spec.Containers[0].Resources.Requests.Cpu())
-	assert.Equal(t, resource.MustParse(testRayClusterYamlObject.WorkerGPU), *result.Spec.WorkerGroupSpecs[0].Template.Spec.Containers[0].Resources.Requests.Name(corev1.ResourceName("nvidia.com/gpu"), resource.DecimalSI))
-	assert.Equal(t, resource.MustParse(testRayClusterYamlObject.WorkerMemory), *result.Spec.WorkerGroupSpecs[0].Template.Spec.Containers[0].Resources.Requests.Memory())
-	assert.Equal(t, testRayClusterYamlObject.HeadNodeSelectors, result.Spec.HeadGroupSpec.Template.Spec.NodeSelector)
-	assert.Equal(t, testRayClusterYamlObject.WorkerNodeSelectors, result.Spec.WorkerGroupSpecs[0].Template.Spec.NodeSelector)
-=======
 func TestGenerateRayClusterApplyConfig(t *testing.T) {
 	labels := map[string]string{
 		"blue":    "jay",
@@ -209,26 +160,10 @@
 	}
 
 	require.Equal(t, &expected, result)
->>>>>>> a9bcb2e4
 }
 
 func TestGenerateRayJobApplyConfig(t *testing.T) {
 	testRayJobYamlObject := RayJobYamlObject{
-<<<<<<< HEAD
-		RayJobName:     "test-ray-job",
-		Namespace:      "default",
-		SubmissionMode: "InteractiveMode",
-		RayClusterSpecObject: RayClusterSpecObject{
-			RayVersion:     util.RayVersion,
-			Image:          util.RayImage,
-			HeadCPU:        "1",
-			HeadGPU:        "1",
-			HeadMemory:     "5Gi",
-			WorkerReplicas: 3,
-			WorkerCPU:      "2",
-			WorkerMemory:   "10Gi",
-			WorkerGPU:      "0",
-=======
 		RayJobName:               "test-ray-job",
 		Namespace:                "default",
 		SubmissionMode:           "InteractiveMode",
@@ -256,7 +191,6 @@
 					},
 				},
 			},
->>>>>>> a9bcb2e4
 		},
 	}
 
@@ -350,21 +284,6 @@
 }
 
 func TestConvertRayClusterApplyConfigToYaml(t *testing.T) {
-<<<<<<< HEAD
-	testRayClusterYamlObject := RayClusterYamlObject{
-		ClusterName: "test-ray-cluster",
-		Namespace:   "default",
-		RayClusterSpecObject: RayClusterSpecObject{
-			RayVersion:     util.RayVersion,
-			Image:          util.RayImage,
-			HeadCPU:        "1",
-			HeadMemory:     "5Gi",
-			HeadGPU:        "1",
-			WorkerReplicas: 3,
-			WorkerCPU:      "2",
-			WorkerMemory:   "10Gi",
-			WorkerGPU:      "0",
-=======
 	testRayClusterConfig := RayClusterConfig{
 		Name:      ptr.To("test-ray-cluster"),
 		Namespace: ptr.To("default"),
@@ -398,7 +317,6 @@
 				GPU:        ptr.To("0"),
 				TPU:        ptr.To("0"),
 			},
->>>>>>> a9bcb2e4
 		},
 	}
 
@@ -460,10 +378,6 @@
             requests:
               cpu: "2"
               memory: 10Gi`, util.RayImage, util.RayVersion, util.RayImage)
-<<<<<<< HEAD
-
-	assert.Equal(t, strings.TrimSpace(expectedResultYaml), strings.TrimSpace(resultString))
-=======
 
 	assert.YAMLEq(t, expectedResultYaml, resultString)
 }
@@ -1193,5 +1107,4 @@
 
 	result := getGCSFuseVolumeAttributes(config)
 	assert.Equal(t, expected, result)
->>>>>>> a9bcb2e4
 }