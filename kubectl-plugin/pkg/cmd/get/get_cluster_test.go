package get

import (
	"bytes"
	"context"
<<<<<<< HEAD
=======
	"fmt"
>>>>>>> a9bcb2e4
	"testing"
	"time"

<<<<<<< HEAD
	"github.com/ray-project/kuberay/kubectl-plugin/pkg/util"
=======
	"github.com/spf13/cobra"
>>>>>>> a9bcb2e4
	"github.com/stretchr/testify/assert"
	"github.com/stretchr/testify/require"
	"k8s.io/apimachinery/pkg/api/resource"
	v1 "k8s.io/apimachinery/pkg/apis/meta/v1"
	"k8s.io/apimachinery/pkg/runtime"
	"k8s.io/cli-runtime/pkg/genericclioptions"
	"k8s.io/cli-runtime/pkg/genericiooptions"
	"k8s.io/cli-runtime/pkg/printers"
	kubefake "k8s.io/client-go/kubernetes/fake"
<<<<<<< HEAD
	cmdtesting "k8s.io/kubectl/pkg/cmd/testing"
=======
	cmdutil "k8s.io/kubectl/pkg/cmd/util"
>>>>>>> a9bcb2e4

	"github.com/ray-project/kuberay/kubectl-plugin/pkg/util/client"
	rayv1 "github.com/ray-project/kuberay/ray-operator/apis/ray/v1"
	rayClientFake "github.com/ray-project/kuberay/ray-operator/pkg/client/clientset/versioned/fake"
)

// This is to test Complete() and ensure that it is setting the namespace and cluster correctly
// No validation test is done here
func TestRayClusterGetComplete(t *testing.T) {
	// Initialize members of the cluster get option struct and the struct itself
	testStreams, _, _, _ := genericclioptions.NewTestIOStreams()
<<<<<<< HEAD
	fakeClusterGetOptions := NewGetClusterOptions(testStreams)
	fakeArgs := []string{"Expected", "output"}

	*fakeClusterGetOptions.configFlags.Namespace = ""
	fakeClusterGetOptions.AllNamespaces = false

	err := fakeClusterGetOptions.Complete(fakeArgs)
	require.NoError(t, err)

	assert.True(t, fakeClusterGetOptions.AllNamespaces)
	assert.Equal(t, fakeClusterGetOptions.args, fakeArgs)
}

// Test the Validation() step of the command.
func TestRayClusterGetValidate(t *testing.T) {
	testStreams, _, _, _ := genericclioptions.NewTestIOStreams()

	testNS, testContext, testBT, testImpersonate := "test-namespace", "test-context", "test-bearer-token", "test-person"

	kubeConfigWithCurrentContext, err := util.CreateTempKubeConfigFile(t, testContext)
	require.NoError(t, err)

	kubeConfigWithoutCurrentContext, err := util.CreateTempKubeConfigFile(t, "")
	require.NoError(t, err)
=======
	cmdFactory := cmdutil.NewFactory(genericclioptions.NewConfigFlags(true))

	tests := []struct {
		name                  string
		namespace             string
		expectedCluster       string
		args                  []string
		expectedAllNamespaces bool
	}{
		{
			name:                  "neither namespace nor args set",
			namespace:             "",
			args:                  []string{},
			expectedAllNamespaces: false,
			expectedCluster:       "",
		},
		{
			name:                  "namespace set, args not set",
			namespace:             "foo",
			args:                  []string{},
			expectedAllNamespaces: false,
			expectedCluster:       "",
		},
		{
			name:                  "namespace not set, args set",
			namespace:             "",
			args:                  []string{"foo", "bar"},
			expectedAllNamespaces: false,
			expectedCluster:       "foo",
		},
		{
			name:                  "both namespace and args set",
			namespace:             "foo",
			args:                  []string{"bar", "qux"},
			expectedAllNamespaces: false,
			expectedCluster:       "bar",
		},
	}

	for _, tc := range tests {
		t.Run(tc.name, func(t *testing.T) {
			fakeClusterGetOptions := NewGetClusterOptions(cmdFactory, testStreams)

			cmd := &cobra.Command{}
			cmd.Flags().StringVarP(&fakeClusterGetOptions.namespace, "namespace", "n", tc.namespace, "")
			err := fakeClusterGetOptions.Complete(tc.args, cmd)
			require.NoError(t, err)

			assert.Equal(t, tc.expectedAllNamespaces, fakeClusterGetOptions.allNamespaces)
			assert.Equal(t, tc.expectedCluster, fakeClusterGetOptions.cluster)
		})
	}
}

// Tests the Run() step of the command and ensure that the output is as expected.
func TestRayClusterGetRun(t *testing.T) {
	cmdFactory := cmdutil.NewFactory(genericclioptions.NewConfigFlags(true))
>>>>>>> a9bcb2e4

	tests := []struct {
		name                  string
		state                 rayv1.ClusterState
		expectedConditionType string
		expectedState         string
		conditions            []v1.Condition
	}{
		{
<<<<<<< HEAD
			name: "Test validation when no context is set",
			opts: &GetClusterOptions{
				configFlags: &genericclioptions.ConfigFlags{
					KubeConfig: &kubeConfigWithoutCurrentContext,
				},
				AllNamespaces: false,
				args:          []string{"random_arg"},
				ioStreams:     &testStreams,
			},
			expectError: "no context is currently set, use \"--context\" or \"kubectl config use-context <context>\" to select a new one",
		},
		{
			name: "no error when kubeconfig has current context and --context switch isn't set",
			opts: &GetClusterOptions{
				configFlags: &genericclioptions.ConfigFlags{
					KubeConfig: &kubeConfigWithCurrentContext,
				},
				ioStreams: &testStreams,
			},
		},
		{
			name: "no error when kubeconfig has no current context and --context switch is set",
			opts: &GetClusterOptions{
				configFlags: &genericclioptions.ConfigFlags{
					KubeConfig: &kubeConfigWithoutCurrentContext,
					Context:    &testContext,
				},
				ioStreams: &testStreams,
			},
		},
		{
			name: "no error when kubeconfig has current context and --context switch is set",
			opts: &GetClusterOptions{
				configFlags: &genericclioptions.ConfigFlags{
					KubeConfig: &kubeConfigWithCurrentContext,
					Context:    &testContext,
				},
				ioStreams: &testStreams,
			},
		},
		{
			name: "Test validation when more than 1 arg",
			opts: &GetClusterOptions{
				// Use fake config to bypass the config flag checks
				configFlags: &genericclioptions.ConfigFlags{
					Namespace:        &testNS,
					Context:          &testContext,
					KubeConfig:       &kubeConfigWithCurrentContext,
					BearerToken:      &testBT,
					Impersonate:      &testImpersonate,
					ImpersonateGroup: &[]string{"fake-group"},
				},
				AllNamespaces: false,
				args:          []string{"fake", "args"},
				ioStreams:     &testStreams,
			},
			expectError: "too many arguments, either one or no arguments are allowed",
		},
		{
			name: "Successful validation call",
			opts: &GetClusterOptions{
				// Use fake config to bypass the config flag checks
				configFlags: &genericclioptions.ConfigFlags{
					Namespace:        &testNS,
					Context:          &testContext,
					KubeConfig:       &kubeConfigWithCurrentContext,
					BearerToken:      &testBT,
					Impersonate:      &testImpersonate,
					ImpersonateGroup: &[]string{"fake-group"},
				},
				AllNamespaces: false,
				args:          []string{"random_arg"},
				ioStreams:     &testStreams,
=======
			name:                  "RayCluster with neither Conditions nor State should show nothing for those columns",
			expectedConditionType: "",
			expectedState:         "",
		},
		{
			name: "RayCluster with both Conditions and State should show the right values for those columns",
			conditions: []v1.Condition{
				{
					Type:    string(rayv1.RayClusterReplicaFailure),
					Status:  v1.ConditionFalse,
					Reason:  rayv1.HeadPodNotFound,
					Message: "Head Pod not found",
					LastTransitionTime: v1.Time{
						Time: time.Date(2024, 7, 21, 0, 0, 0, 0, time.UTC),
					},
				},
				{
					Type:    string(rayv1.RayClusterProvisioned),
					Status:  v1.ConditionTrue,
					Reason:  rayv1.AllPodRunningAndReadyFirstTime,
					Message: "All Ray Pods are ready for the first time",
					LastTransitionTime: v1.Time{
						Time: time.Date(2025, 1, 20, 0, 0, 0, 0, time.UTC),
					},
				},
				{
					Type:    string(rayv1.HeadPodReady),
					Status:  v1.ConditionTrue,
					Reason:  rayv1.HeadPodRunningAndReady,
					Message: "Head Pod ready",
					LastTransitionTime: v1.Time{
						Time: time.Date(2024, 11, 5, 0, 0, 0, 0, time.UTC),
					},
				},
>>>>>>> a9bcb2e4
			},
			state:                 rayv1.Ready,
			expectedState:         string(rayv1.Ready),
			expectedConditionType: string(rayv1.RayClusterProvisioned),
		},
	}

	for _, tc := range tests {
		t.Run(tc.name, func(t *testing.T) {
<<<<<<< HEAD
			err := tc.opts.Validate()
			if tc.expectError != "" {
				require.Error(t, err, tc.expectError)
			} else {
				require.NoError(t, err)
=======
			testStreams, _, resBuf, _ := genericclioptions.NewTestIOStreams()
			fakeClusterGetOptions := NewGetClusterOptions(cmdFactory, testStreams)

			rayCluster := &rayv1.RayCluster{
				ObjectMeta: v1.ObjectMeta{
					Name:      "raycluster-kuberay",
					Namespace: "test",
				},
				Status: rayv1.RayClusterStatus{
					DesiredWorkerReplicas:   2,
					AvailableWorkerReplicas: 2,
					DesiredCPU:              resource.MustParse("6"),
					DesiredGPU:              resource.MustParse("1"),
					DesiredTPU:              resource.MustParse("1"),
					DesiredMemory:           resource.MustParse("24Gi"),
					Conditions:              tc.conditions,
					State:                   tc.state,
				},
			}

			kubeClientSet := kubefake.NewClientset()
			rayClient := rayClientFake.NewSimpleClientset(rayCluster)
			k8sClients := client.NewClientForTesting(kubeClientSet, rayClient)

			// Initialize the printer with an empty print options since we are setting the column definition later
			expectedTestResultTable := printers.NewTablePrinter(printers.PrintOptions{})

			// Define the column names and types
			testResTable := &v1.Table{
				ColumnDefinitions: []v1.TableColumnDefinition{
					{Name: "Name", Type: "string"},
					{Name: "Namespace", Type: "string"},
					{Name: "Desired Workers", Type: "string"},
					{Name: "Available Workers", Type: "string"},
					{Name: "CPUs", Type: "string"},
					{Name: "GPUs", Type: "string"},
					{Name: "TPUs", Type: "string"},
					{Name: "Memory", Type: "string"},
					{Name: "Condition", Type: "string"},
					{Name: "Status", Type: "string"},
					{Name: "Age", Type: "string"},
				},
>>>>>>> a9bcb2e4
			}

			testResTable.Rows = append(testResTable.Rows, v1.TableRow{
				Cells: []interface{}{
					"raycluster-kuberay",
					"test",
					"2",
					"2",
					"6",
					"1",
					"1",
					"24Gi",
					tc.expectedConditionType,
					tc.expectedState,
					"<unknown>",
				},
			})

			// Result buffer for the expected table result
			var resbuffer bytes.Buffer
			err := expectedTestResultTable.PrintObj(testResTable, &resbuffer)
			require.NoError(t, err)

			err = fakeClusterGetOptions.Run(context.Background(), k8sClients)
			require.NoError(t, err)

			assert.Equal(t, resBuf.String(), resbuffer.String())
		})
	}
}

func TestGetRayClusters(t *testing.T) {
	testStreams := genericiooptions.NewTestIOStreamsDiscard()
	cmdFactory := cmdutil.NewFactory(genericclioptions.NewConfigFlags(true))

	namespace := "my-namespace"
	rayCluster := &rayv1.RayCluster{
		ObjectMeta: v1.ObjectMeta{
			Name:      "raycluster-kuberay",
			Namespace: namespace,
		},
	}

	defaultNamespace := "default"
	rayClusterInDefault := &rayv1.RayCluster{
		ObjectMeta: v1.ObjectMeta{
			Name:      "raycluster-kuberay-default",
			Namespace: defaultNamespace,
		},
	}

	tests := []struct {
		namespace           *string
		name                string
		expectedError       string
		expectedOutput      string
		cluster             string
		expectedRayClusters []runtime.Object
		allFakeRayClusters  []runtime.Object
		allNamespaces       bool
	}{
		{
			name:                "should not error if no cluster name is provided, searching all namespaces, and no clusters are found",
			namespace:           nil,
			expectedRayClusters: []runtime.Object{},
		},
		{
			name:                "should error if a cluster name is provided, searching all namespaces, and no clusters are found",
			cluster:             "my-cluster",
			namespace:           nil,
			expectedRayClusters: []runtime.Object{},
			expectedError:       "Ray cluster my-cluster not found",
		},
		{
			name:                "should not error if no cluster name is provided, searching one namespace, and no clusters are found",
			namespace:           &namespace,
			expectedRayClusters: []runtime.Object{},
		},
		{
			name:                "should error if a cluster name is provided, searching one namespace, and no clusters are found",
			cluster:             "my-cluster",
			namespace:           &namespace,
			expectedRayClusters: []runtime.Object{},
			expectedError:       fmt.Sprintf("Ray cluster my-cluster not found in namespace %s", namespace),
		},
		{
			name:                "should not error if no cluster name is provided, searching all namespaces, and clusters are found",
			namespace:           nil,
			allFakeRayClusters:  []runtime.Object{rayCluster},
			expectedRayClusters: []runtime.Object{rayCluster},
		},
		{
			name:                "should not error if a cluster name is provided, searching all namespaces, and clusters are found",
			cluster:             "my-cluster",
			namespace:           nil,
			allFakeRayClusters:  []runtime.Object{rayCluster},
			expectedRayClusters: []runtime.Object{rayCluster},
		},
		{
			name:                "should not error if no cluster name is provided, searching one namespace, and clusters are found",
			namespace:           &namespace,
			allFakeRayClusters:  []runtime.Object{rayCluster},
			expectedRayClusters: []runtime.Object{rayCluster},
		},
		{
			name:                "should not error if a cluster name is provided, searching one namespace, and clusters are found",
			cluster:             "my-cluster",
			namespace:           &namespace,
			allFakeRayClusters:  []runtime.Object{rayCluster},
			expectedRayClusters: []runtime.Object{rayCluster},
		},
		{
			name:                "should not error if no cluster name is provided, searching default namespace, and clusters are found",
			namespace:           &defaultNamespace,
			allFakeRayClusters:  []runtime.Object{rayCluster, rayClusterInDefault},
			expectedRayClusters: []runtime.Object{rayClusterInDefault},
		},
		{
			name:                "should not error if no cluster name is provided, searching all namespace, and clusters are found",
			allNamespaces:       true,
			allFakeRayClusters:  []runtime.Object{rayCluster, rayClusterInDefault},
			expectedRayClusters: []runtime.Object{rayCluster, rayClusterInDefault},
		},
	}

	for _, tc := range tests {
		t.Run(tc.name, func(t *testing.T) {
			fakeClusterGetOptions := GetClusterOptions{
				cmdFactory:    cmdFactory,
				ioStreams:     &testStreams,
				cluster:       tc.cluster,
				allNamespaces: tc.allNamespaces,
			}
			if tc.namespace != nil {
				fakeClusterGetOptions.namespace = *tc.namespace
			}

			kubeClientSet := kubefake.NewClientset()
			rayClient := rayClientFake.NewSimpleClientset(tc.allFakeRayClusters...)
			k8sClients := client.NewClientForTesting(kubeClientSet, rayClient)

			rayClusters, err := getRayClusters(context.Background(), &fakeClusterGetOptions, k8sClients)

			if tc.expectedError != "" {
				require.ErrorContains(t, err, tc.expectedError)
				return
			}

			require.NoError(t, err)
			assert.Equal(t, len(tc.expectedRayClusters), len(rayClusters.Items))
		})
	}
}

func TestPrintClusters(t *testing.T) {
	rayClusterList := &rayv1.RayClusterList{
		Items: []rayv1.RayCluster{
			{
				ObjectMeta: v1.ObjectMeta{
					Name:      "barista",
					Namespace: "cafe",
					CreationTimestamp: v1.Time{
						Time: time.Now().Add(-24 * time.Hour),
					},
				},
				Status: rayv1.RayClusterStatus{
					DesiredWorkerReplicas:   2,
					AvailableWorkerReplicas: 2,
					DesiredCPU:              resource.MustParse("6"),
					DesiredGPU:              resource.MustParse("1"),
					DesiredTPU:              resource.MustParse("1"),
					DesiredMemory:           resource.MustParse("24Gi"),
					State:                   rayv1.Ready,
				},
			},
			{
				ObjectMeta: v1.ObjectMeta{
					Name:      "bartender",
					Namespace: "speakeasy",
				},
				Status: rayv1.RayClusterStatus{
					DesiredWorkerReplicas:   3,
					AvailableWorkerReplicas: 4,
					DesiredCPU:              resource.MustParse("8"),
					DesiredGPU:              resource.MustParse("2"),
					DesiredTPU:              resource.MustParse("0"),
					DesiredMemory:           resource.MustParse("12Gi"),
					Conditions: []v1.Condition{
						{
							Type:   string(rayv1.RayClusterSuspending),
							Status: v1.ConditionTrue,
							LastTransitionTime: v1.Time{
								Time: time.Now().Add(-2 * time.Hour),
							},
						},
						{
							Type:   string(rayv1.HeadPodReady),
							Status: v1.ConditionTrue,
							LastTransitionTime: v1.Time{
								Time: time.Now().Add(-4 * time.Hour),
							},
						},
					},
					State: rayv1.Suspended,
				},
			},
		},
	}

	// Initialize the printer with an empty print options since we are setting the column definition later
	expectedTestResultTable := printers.NewTablePrinter(printers.PrintOptions{})

	// Define the column names and types
	testResTable := &v1.Table{
		ColumnDefinitions: []v1.TableColumnDefinition{
			{Name: "Name", Type: "string"},
			{Name: "Namespace", Type: "string"},
			{Name: "Desired Workers", Type: "string"},
			{Name: "Available Workers", Type: "string"},
			{Name: "CPUs", Type: "string"},
			{Name: "GPUs", Type: "string"},
			{Name: "TPUs", Type: "string"},
			{Name: "Memory", Type: "string"},
			{Name: "Condition", Type: "string"},
			{Name: "Status", Type: "string"},
			{Name: "Age", Type: "string"},
		},
	}

	testResTable.Rows = append(testResTable.Rows,
		v1.TableRow{
			Cells: []interface{}{
				"barista",
				"cafe",
				"2",
				"2",
				"6",
				"1",
				"1",
				"24Gi",
				"",
				rayv1.Ready,
				"24h",
			},
		},
		v1.TableRow{
			Cells: []interface{}{
				"bartender",
				"speakeasy",
				"3",
				"4",
				"8",
				"2",
				"0",
				"12Gi",
				rayv1.HeadPodReady,
				rayv1.Suspended,
				"<unknown>",
			},
		},
	)

	// Result buffer for the expected table result
<<<<<<< HEAD
	var resbuffer bytes.Buffer
	err := expectedTestResultTable.PrintObj(testResTable, &resbuffer)
	require.NoError(t, err)

	err = fakeClusterGetOptions.Run(context.Background(), k8sClients)
	require.NoError(t, err)

	assert.Equal(t, resbuffer.String(), resBuf.String())
=======
	var expectedOutput bytes.Buffer
	err := expectedTestResultTable.PrintObj(testResTable, &expectedOutput)
	require.NoError(t, err)

	var output bytes.Buffer
	err = printClusters(rayClusterList, &output)
	require.NoError(t, err)

	assert.Equal(t, expectedOutput.String(), output.String())
>>>>>>> a9bcb2e4
}<|MERGE_RESOLUTION|>--- conflicted
+++ resolved
@@ -3,18 +3,11 @@
 import (
 	"bytes"
 	"context"
-<<<<<<< HEAD
-=======
 	"fmt"
->>>>>>> a9bcb2e4
 	"testing"
 	"time"
 
-<<<<<<< HEAD
-	"github.com/ray-project/kuberay/kubectl-plugin/pkg/util"
-=======
 	"github.com/spf13/cobra"
->>>>>>> a9bcb2e4
 	"github.com/stretchr/testify/assert"
 	"github.com/stretchr/testify/require"
 	"k8s.io/apimachinery/pkg/api/resource"
@@ -24,11 +17,7 @@
 	"k8s.io/cli-runtime/pkg/genericiooptions"
 	"k8s.io/cli-runtime/pkg/printers"
 	kubefake "k8s.io/client-go/kubernetes/fake"
-<<<<<<< HEAD
-	cmdtesting "k8s.io/kubectl/pkg/cmd/testing"
-=======
 	cmdutil "k8s.io/kubectl/pkg/cmd/util"
->>>>>>> a9bcb2e4
 
 	"github.com/ray-project/kuberay/kubectl-plugin/pkg/util/client"
 	rayv1 "github.com/ray-project/kuberay/ray-operator/apis/ray/v1"
@@ -40,32 +29,6 @@
 func TestRayClusterGetComplete(t *testing.T) {
 	// Initialize members of the cluster get option struct and the struct itself
 	testStreams, _, _, _ := genericclioptions.NewTestIOStreams()
-<<<<<<< HEAD
-	fakeClusterGetOptions := NewGetClusterOptions(testStreams)
-	fakeArgs := []string{"Expected", "output"}
-
-	*fakeClusterGetOptions.configFlags.Namespace = ""
-	fakeClusterGetOptions.AllNamespaces = false
-
-	err := fakeClusterGetOptions.Complete(fakeArgs)
-	require.NoError(t, err)
-
-	assert.True(t, fakeClusterGetOptions.AllNamespaces)
-	assert.Equal(t, fakeClusterGetOptions.args, fakeArgs)
-}
-
-// Test the Validation() step of the command.
-func TestRayClusterGetValidate(t *testing.T) {
-	testStreams, _, _, _ := genericclioptions.NewTestIOStreams()
-
-	testNS, testContext, testBT, testImpersonate := "test-namespace", "test-context", "test-bearer-token", "test-person"
-
-	kubeConfigWithCurrentContext, err := util.CreateTempKubeConfigFile(t, testContext)
-	require.NoError(t, err)
-
-	kubeConfigWithoutCurrentContext, err := util.CreateTempKubeConfigFile(t, "")
-	require.NoError(t, err)
-=======
 	cmdFactory := cmdutil.NewFactory(genericclioptions.NewConfigFlags(true))
 
 	tests := []struct {
@@ -123,7 +86,6 @@
 // Tests the Run() step of the command and ensure that the output is as expected.
 func TestRayClusterGetRun(t *testing.T) {
 	cmdFactory := cmdutil.NewFactory(genericclioptions.NewConfigFlags(true))
->>>>>>> a9bcb2e4
 
 	tests := []struct {
 		name                  string
@@ -133,81 +95,6 @@
 		conditions            []v1.Condition
 	}{
 		{
-<<<<<<< HEAD
-			name: "Test validation when no context is set",
-			opts: &GetClusterOptions{
-				configFlags: &genericclioptions.ConfigFlags{
-					KubeConfig: &kubeConfigWithoutCurrentContext,
-				},
-				AllNamespaces: false,
-				args:          []string{"random_arg"},
-				ioStreams:     &testStreams,
-			},
-			expectError: "no context is currently set, use \"--context\" or \"kubectl config use-context <context>\" to select a new one",
-		},
-		{
-			name: "no error when kubeconfig has current context and --context switch isn't set",
-			opts: &GetClusterOptions{
-				configFlags: &genericclioptions.ConfigFlags{
-					KubeConfig: &kubeConfigWithCurrentContext,
-				},
-				ioStreams: &testStreams,
-			},
-		},
-		{
-			name: "no error when kubeconfig has no current context and --context switch is set",
-			opts: &GetClusterOptions{
-				configFlags: &genericclioptions.ConfigFlags{
-					KubeConfig: &kubeConfigWithoutCurrentContext,
-					Context:    &testContext,
-				},
-				ioStreams: &testStreams,
-			},
-		},
-		{
-			name: "no error when kubeconfig has current context and --context switch is set",
-			opts: &GetClusterOptions{
-				configFlags: &genericclioptions.ConfigFlags{
-					KubeConfig: &kubeConfigWithCurrentContext,
-					Context:    &testContext,
-				},
-				ioStreams: &testStreams,
-			},
-		},
-		{
-			name: "Test validation when more than 1 arg",
-			opts: &GetClusterOptions{
-				// Use fake config to bypass the config flag checks
-				configFlags: &genericclioptions.ConfigFlags{
-					Namespace:        &testNS,
-					Context:          &testContext,
-					KubeConfig:       &kubeConfigWithCurrentContext,
-					BearerToken:      &testBT,
-					Impersonate:      &testImpersonate,
-					ImpersonateGroup: &[]string{"fake-group"},
-				},
-				AllNamespaces: false,
-				args:          []string{"fake", "args"},
-				ioStreams:     &testStreams,
-			},
-			expectError: "too many arguments, either one or no arguments are allowed",
-		},
-		{
-			name: "Successful validation call",
-			opts: &GetClusterOptions{
-				// Use fake config to bypass the config flag checks
-				configFlags: &genericclioptions.ConfigFlags{
-					Namespace:        &testNS,
-					Context:          &testContext,
-					KubeConfig:       &kubeConfigWithCurrentContext,
-					BearerToken:      &testBT,
-					Impersonate:      &testImpersonate,
-					ImpersonateGroup: &[]string{"fake-group"},
-				},
-				AllNamespaces: false,
-				args:          []string{"random_arg"},
-				ioStreams:     &testStreams,
-=======
 			name:                  "RayCluster with neither Conditions nor State should show nothing for those columns",
 			expectedConditionType: "",
 			expectedState:         "",
@@ -242,7 +129,6 @@
 						Time: time.Date(2024, 11, 5, 0, 0, 0, 0, time.UTC),
 					},
 				},
->>>>>>> a9bcb2e4
 			},
 			state:                 rayv1.Ready,
 			expectedState:         string(rayv1.Ready),
@@ -252,13 +138,6 @@
 
 	for _, tc := range tests {
 		t.Run(tc.name, func(t *testing.T) {
-<<<<<<< HEAD
-			err := tc.opts.Validate()
-			if tc.expectError != "" {
-				require.Error(t, err, tc.expectError)
-			} else {
-				require.NoError(t, err)
-=======
 			testStreams, _, resBuf, _ := genericclioptions.NewTestIOStreams()
 			fakeClusterGetOptions := NewGetClusterOptions(cmdFactory, testStreams)
 
@@ -301,7 +180,6 @@
 					{Name: "Status", Type: "string"},
 					{Name: "Age", Type: "string"},
 				},
->>>>>>> a9bcb2e4
 			}
 
 			testResTable.Rows = append(testResTable.Rows, v1.TableRow{
@@ -565,16 +443,6 @@
 	)
 
 	// Result buffer for the expected table result
-<<<<<<< HEAD
-	var resbuffer bytes.Buffer
-	err := expectedTestResultTable.PrintObj(testResTable, &resbuffer)
-	require.NoError(t, err)
-
-	err = fakeClusterGetOptions.Run(context.Background(), k8sClients)
-	require.NoError(t, err)
-
-	assert.Equal(t, resbuffer.String(), resBuf.String())
-=======
 	var expectedOutput bytes.Buffer
 	err := expectedTestResultTable.PrintObj(testResTable, &expectedOutput)
 	require.NoError(t, err)
@@ -584,5 +452,4 @@
 	require.NoError(t, err)
 
 	assert.Equal(t, expectedOutput.String(), output.String())
->>>>>>> a9bcb2e4
 }