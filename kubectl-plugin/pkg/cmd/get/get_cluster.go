--- conflicted
+++ resolved
@@ -7,12 +7,6 @@
 	"io"
 	"time"
 
-<<<<<<< HEAD
-	"github.com/ray-project/kuberay/kubectl-plugin/pkg/util"
-	"github.com/ray-project/kuberay/kubectl-plugin/pkg/util/client"
-	"github.com/ray-project/kuberay/kubectl-plugin/pkg/util/completion"
-=======
->>>>>>> a9bcb2e4
 	"github.com/spf13/cobra"
 	v1 "k8s.io/apimachinery/pkg/apis/meta/v1"
 	"k8s.io/apimachinery/pkg/util/duration"
@@ -87,14 +81,7 @@
 func (options *GetClusterOptions) Run(ctx context.Context, k8sClient client.Client) error {
 	rayclusterList, err := getRayClusters(ctx, options, k8sClient)
 	if err != nil {
-<<<<<<< HEAD
-		return fmt.Errorf("Error retrieving raw config: %w", err)
-	}
-	if !util.HasKubectlContext(config, options.configFlags) {
-		return fmt.Errorf("no context is currently set, use %q or %q to select a new one", "--context", "kubectl config use-context <context>")
-=======
 		return err
->>>>>>> a9bcb2e4
 	}
 
 	return printClusters(rayclusterList, options.ioStreams.Out)
