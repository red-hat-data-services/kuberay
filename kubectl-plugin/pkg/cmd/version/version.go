--- conflicted
+++ resolved
@@ -5,14 +5,8 @@
 	"fmt"
 	"io"
 	"os"
-<<<<<<< HEAD
-
-	"github.com/ray-project/kuberay/kubectl-plugin/pkg/util"
-	"github.com/ray-project/kuberay/kubectl-plugin/pkg/util/client"
-=======
 	"runtime/debug"
 
->>>>>>> a9bcb2e4
 	"github.com/spf13/cobra"
 	"k8s.io/cli-runtime/pkg/genericclioptions"
 	cmdutil "k8s.io/kubectl/pkg/cmd/util"
@@ -34,15 +28,8 @@
 	}
 }
 
-<<<<<<< HEAD
-func NewVersionCommand(streams genericclioptions.IOStreams) *cobra.Command {
-	options := NewVersionOptions(streams)
-	// Initialize the factory for later use with the current config flag
-	cmdFactory := cmdutil.NewFactory(options.configFlags)
-=======
 func NewVersionCommand(cmdFactory cmdutil.Factory, streams genericclioptions.IOStreams) *cobra.Command {
 	options := NewVersionOptions(cmdFactory, streams)
->>>>>>> a9bcb2e4
 
 	cmd := &cobra.Command{
 		Use:          "version",
@@ -54,26 +41,13 @@
 			if err != nil {
 				return fmt.Errorf("failed to create client: %w", err)
 			}
-<<<<<<< HEAD
-			return options.Run(cmd.Context(), k8sClient, os.Stdout)
-=======
 			return options.Run(cmd.Context(), k8sClient, debug.ReadBuildInfo, os.Stdout)
->>>>>>> a9bcb2e4
 		},
 	}
 
-	options.configFlags.AddFlags(cmd.Flags())
 	return cmd
 }
 
-<<<<<<< HEAD
-func (options *VersionOptions) Run(ctx context.Context, k8sClient client.Client, writer io.Writer) error {
-	fmt.Fprintln(writer, "kubectl ray plugin version:", Version)
-
-	if err := options.checkContext(); err != nil {
-		return err
-	}
-=======
 func (options *VersionOptions) Run(ctx context.Context, k8sClient client.Client, readBuildInfo func() (*debug.BuildInfo, bool), writer io.Writer) error {
 	if Version == "development" {
 		commit, buildTime, err := commitAndBuildTime(readBuildInfo)
@@ -83,7 +57,6 @@
 
 	}
 	fmt.Fprintln(writer, "kubectl ray plugin version:", Version)
->>>>>>> a9bcb2e4
 
 	operatorVersion, err := k8sClient.GetKubeRayOperatorVersion(ctx)
 	if err != nil {
@@ -95,20 +68,6 @@
 	return nil
 }
 
-<<<<<<< HEAD
-// checkContext checks if a context is set in the kube config or with the --context flag
-func (options *VersionOptions) checkContext() error {
-	// Overrides and binds the kube config then retrieves the merged result
-	config, err := options.configFlags.ToRawKubeConfigLoader().RawConfig()
-	if err != nil {
-		return fmt.Errorf("error retrieving raw config: %w", err)
-	}
-
-	if !util.HasKubectlContext(config, options.configFlags) {
-		return fmt.Errorf("no context is currently set, use %q or %q to select a new one", "--context", "kubectl config use-context <context>")
-	}
-	return nil
-=======
 func commitAndBuildTime(readBuildInfo func() (*debug.BuildInfo, bool)) (commit, buildtime string, err error) {
 	info, ok := readBuildInfo()
 	if !ok || info == nil {
@@ -126,5 +85,4 @@
 		return "", "", fmt.Errorf("missing revision or build time from build info")
 	}
 	return
->>>>>>> a9bcb2e4
 }