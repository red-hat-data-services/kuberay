--- conflicted
+++ resolved
@@ -5,17 +5,6 @@
 	"fmt"
 
 	"github.com/spf13/cobra"
-<<<<<<< HEAD
-	"k8s.io/cli-runtime/pkg/genericclioptions"
-	"k8s.io/client-go/rest"
-
-	"github.com/ray-project/kuberay/kubectl-plugin/pkg/util"
-	"github.com/ray-project/kuberay/kubectl-plugin/pkg/util/client"
-
-	rayv1 "github.com/ray-project/kuberay/ray-operator/apis/ray/v1"
-
-=======
->>>>>>> a9bcb2e4
 	corev1 "k8s.io/api/core/v1"
 	"k8s.io/apimachinery/pkg/api/resource"
 	metav1 "k8s.io/apimachinery/pkg/apis/meta/v1"
@@ -34,13 +23,6 @@
 )
 
 type CreateWorkerGroupOptions struct {
-<<<<<<< HEAD
-	configFlags         *genericclioptions.ConfigFlags
-	ioStreams           *genericclioptions.IOStreams
-	workerNodeSelectors map[string]string
-	clusterName         string
-	groupName           string
-=======
 	cmdFactory          cmdutil.Factory
 	ioStreams           *genericclioptions.IOStreams
 	namespace           string
@@ -48,31 +30,21 @@
 	groupName           string
 	rayStartParams      map[string]string
 	workerNodeSelectors map[string]string
->>>>>>> a9bcb2e4
 	rayVersion          string
 	image               string
 	workerCPU           string
 	workerGPU           string
-<<<<<<< HEAD
-	workerMemory        string
-	workerReplicas      int32
-=======
 	workerTPU           string
 	workerMemory        string
 	workerReplicas      int32
 	numOfHosts          int32
->>>>>>> a9bcb2e4
 	workerMinReplicas   int32
 	workerMaxReplicas   int32
 }
 
 var (
 	createWorkerGroupLong = templates.LongDesc(`
-<<<<<<< HEAD
-		Adds a worker group to an existing Ray cluster.
-=======
 	Adds a worker group to an existing Ray cluster.
->>>>>>> a9bcb2e4
 	`)
 
 	createWorkerGroupExample = templates.Examples(fmt.Sprintf(`
@@ -81,9 +53,6 @@
 
 		# Create a worker group in an existing Ray cluster
 		kubectl ray create workergroup example-group --ray-cluster sample-cluster --image %s --worker-cpu 2 --worker-memory 5Gi
-<<<<<<< HEAD
-	`, util.RayImage))
-=======
 
 		# Create a worker group in an existing Ray cluster with TPU
 		kubectl ray create workergroup example-tpu-group --ray-cluster sample-cluster --worker-tpu 1 --worker-node-selectors %s=tpu-v5-lite-podslice,%s=1x1
@@ -91,7 +60,6 @@
 		# For more details on TPU-related node selectors like %s and %s, refer to:
 		#https://cloud.google.com/kubernetes-engine/docs/concepts/plan-tpus#availability
 	`, util.RayImage, util.NodeSelectorGKETPUAccelerator, util.NodeSelectorGKETPUTopology, util.NodeSelectorGKETPUAccelerator, util.NodeSelectorGKETPUTopology))
->>>>>>> a9bcb2e4
 )
 
 func NewCreateWorkerGroupOptions(cmdFactory cmdutil.Factory, streams genericclioptions.IOStreams) *CreateWorkerGroupOptions {
@@ -126,33 +94,20 @@
 	}
 
 	cmd.Flags().StringVarP(&options.clusterName, "ray-cluster", "c", "", "Ray cluster to add a worker group to")
-<<<<<<< HEAD
-	cmd.Flags().StringVar(&options.rayVersion, "ray-version", util.RayVersion, "Ray version to use")
-	cmd.Flags().StringVar(&options.image, "image", fmt.Sprintf("rayproject/ray:%s", options.rayVersion), "container image to use")
-	cmd.Flags().Int32Var(&options.workerReplicas, "worker-replicas", 1, "desired replicas")
-=======
 	cobra.CheckErr(cmd.MarkFlagRequired("ray-cluster"))
 	cmd.Flags().StringVar(&options.rayVersion, "ray-version", util.RayVersion, "Ray version to use")
 	cmd.Flags().StringVar(&options.image, "image", fmt.Sprintf("rayproject/ray:%s", options.rayVersion), "container image to use")
 	cmd.Flags().Int32Var(&options.workerReplicas, "worker-replicas", 1, "desired replicas")
 	cmd.Flags().Int32Var(&options.numOfHosts, "num-of-hosts", 1, "number of hosts in the worker group per replica")
->>>>>>> a9bcb2e4
 	cmd.Flags().Int32Var(&options.workerMinReplicas, "worker-min-replicas", 1, "minimum number of replicas")
 	cmd.Flags().Int32Var(&options.workerMaxReplicas, "worker-max-replicas", 10, "maximum number of replicas")
 	cmd.Flags().StringVar(&options.workerCPU, "worker-cpu", "2", "number of CPUs in each replica")
 	cmd.Flags().StringVar(&options.workerGPU, "worker-gpu", "0", "number of GPUs in each replica")
-<<<<<<< HEAD
-	cmd.Flags().StringVar(&options.workerMemory, "worker-memory", "4Gi", "amount of memory in each replica")
-	cmd.Flags().StringToStringVar(&options.workerNodeSelectors, "worker-node-selectors", nil, "Node selectors to apply to all worker pods in this worker group (e.g. --worker-node-selectors cloud.google.com/gke-accelerator=nvidia-l4,cloud.google.com/gke-nodepool=my-node-pool)")
-
-	options.configFlags.AddFlags(cmd.Flags())
-=======
 	cmd.Flags().StringVar(&options.workerTPU, "worker-tpu", "0", "number of TPUs in each replica")
 	cmd.Flags().StringVar(&options.workerMemory, "worker-memory", "4Gi", "amount of memory in each replica")
 	cmd.Flags().StringToStringVar(&options.rayStartParams, "worker-ray-start-params", options.rayStartParams, "a map of arguments to the Ray workers' 'ray start' entrypoint, e.g. '--worker-ray-start-params metrics-export-port=8080,num-cpus=2'")
 	cmd.Flags().StringToStringVar(&options.workerNodeSelectors, "worker-node-selectors", nil, "Node selectors to apply to all worker pods in this worker group (e.g. --worker-node-selectors cloud.google.com/gke-accelerator=nvidia-l4,cloud.google.com/gke-nodepool=my-node-pool)")
 
->>>>>>> a9bcb2e4
 	return cmd
 }
 
@@ -184,17 +139,8 @@
 }
 
 func (options *CreateWorkerGroupOptions) Validate() error {
-<<<<<<< HEAD
-	config, err := options.configFlags.ToRawKubeConfigLoader().RawConfig()
-	if err != nil {
-		return fmt.Errorf("Error retrieving raw config: %w", err)
-	}
-	if !util.HasKubectlContext(config, options.configFlags) {
-		return fmt.Errorf("no context is currently set, use %q or %q to select a new one", "--context", "kubectl config use-context <context>")
-=======
 	if err := util.ValidateTPU(&options.workerTPU, &options.numOfHosts, options.workerNodeSelectors); err != nil {
 		return fmt.Errorf("%w", err)
->>>>>>> a9bcb2e4
 	}
 	return nil
 }
@@ -214,11 +160,7 @@
 
 	newRayCluster.Spec.WorkerGroupSpecs = append(newRayCluster.Spec.WorkerGroupSpecs, createWorkerGroupSpec(options))
 
-<<<<<<< HEAD
-	newRayCluster, err = k8sClient.RayClient().RayV1().RayClusters(*options.configFlags.Namespace).Update(ctx, newRayCluster, metav1.UpdateOptions{})
-=======
 	newRayCluster, err = k8sClient.RayClient().RayV1().RayClusters(options.namespace).Update(ctx, newRayCluster, metav1.UpdateOptions{FieldManager: util.FieldManager})
->>>>>>> a9bcb2e4
 	if err != nil {
 		return fmt.Errorf("error updating Ray cluster with new worker group: %w", err)
 	}
@@ -252,12 +194,6 @@
 
 	gpuResource := resource.MustParse(options.workerGPU)
 	if !gpuResource.IsZero() {
-<<<<<<< HEAD
-		podTemplate.Spec.Containers[0].Resources.Requests[corev1.ResourceName(resourceNvidiaGPU)] = gpuResource
-		podTemplate.Spec.Containers[0].Resources.Limits[corev1.ResourceName(resourceNvidiaGPU)] = gpuResource
-	}
-
-=======
 		podTemplate.Spec.Containers[0].Resources.Requests[corev1.ResourceName(util.ResourceNvidiaGPU)] = gpuResource
 		podTemplate.Spec.Containers[0].Resources.Limits[corev1.ResourceName(util.ResourceNvidiaGPU)] = gpuResource
 	}
@@ -267,7 +203,6 @@
 		podTemplate.Spec.Containers[0].Resources.Requests[corev1.ResourceName(util.ResourceGoogleTPU)] = tpuResource
 		podTemplate.Spec.Containers[0].Resources.Limits[corev1.ResourceName(util.ResourceGoogleTPU)] = tpuResource
 	}
->>>>>>> a9bcb2e4
 	return rayv1.WorkerGroupSpec{
 		GroupName:      options.groupName,
 		Replicas:       &options.workerReplicas,
