package log

import (
	"archive/tar"
	"bytes"
	"context"
	"io"
	"net/http"
	"net/url"
	"os"
	"path/filepath"
	"testing"
	"time"

	"github.com/spf13/cobra"
	"github.com/stretchr/testify/assert"
	"github.com/stretchr/testify/require"
	v1 "k8s.io/api/core/v1"
	metav1 "k8s.io/apimachinery/pkg/apis/meta/v1"
	"k8s.io/cli-runtime/pkg/genericclioptions"
	"k8s.io/cli-runtime/pkg/genericiooptions"
	"k8s.io/cli-runtime/pkg/resource"
	"k8s.io/client-go/rest"
	restclient "k8s.io/client-go/rest"
	"k8s.io/client-go/rest/fake"
	"k8s.io/client-go/tools/remotecommand"
	cmdtesting "k8s.io/kubectl/pkg/cmd/testing"
	cmdutil "k8s.io/kubectl/pkg/cmd/util"
	"k8s.io/kubectl/pkg/scheme"

	"github.com/ray-project/kuberay/kubectl-plugin/pkg/util"
)

// Mocked NewSPDYExecutor
var fakeNewSPDYExecutor = func(method string, url *url.URL, inputbuf *bytes.Buffer) (remotecommand.Executor, error) {
	return &fakeExecutor{method: method, url: url, buf: inputbuf}, nil
}

type fakeExecutor struct {
	url    *url.URL
	buf    *bytes.Buffer
	method string
}

// Stream is needed for implementing remotecommand.Execute
func (f *fakeExecutor) Stream(_ remotecommand.StreamOptions) error {
	return nil
}

// downloadRayLogFiles uses StreamWithContext so this is the real function that we are mocking
func (f *fakeExecutor) StreamWithContext(_ context.Context, options remotecommand.StreamOptions) error {
	_, err := io.Copy(options.Stdout, f.buf)
	return err
}

// createFakeTarFile creates the fake tar file that will be used for testing
func createFakeTarFile() (*bytes.Buffer, error) {
	// Create a buffer to hold the tar archive
	tarbuff := new(bytes.Buffer)

	// Create a tar writer
	tw := tar.NewWriter(tarbuff)

	// Define the files/directories to include
	files := []struct {
		ModTime time.Time
		Name    string
		Body    string
		IsDir   bool
		Mode    int64
	}{
		{time.Now(), "/", "", true, 0o755},
		{time.Now(), "file1.txt", "This is the content of file1.txt\n", false, 0o644},
		{time.Now(), "file2.txt", "Content of file2.txt inside subdir\n", false, 0o644},
	}

	// Add each file/directory to the tar archive
	for _, file := range files {
		hdr := &tar.Header{
			Name:    file.Name,
			Mode:    file.Mode,
			ModTime: file.ModTime,
			Size:    int64(len(file.Body)),
		}
		if file.IsDir {
			hdr.Typeflag = tar.TypeDir
		} else {
			hdr.Typeflag = tar.TypeReg
		}

		// Write the header
		if err := tw.WriteHeader(hdr); err != nil {
			return nil, err
		}

		// Write the file content (if not a directory)
		if !file.IsDir {
			if _, err := tw.Write([]byte(file.Body)); err != nil {
				return nil, err
			}
		}
	}

	// Close the tar writer
	if err := tw.Close(); err != nil {
		return nil, err
	}
	return tarbuff, nil
}

type FakeRemoteExecutor struct{}

func (dre *FakeRemoteExecutor) CreateExecutor(_ *rest.Config, url *url.URL) (remotecommand.Executor, error) {
	return fakeNewSPDYExecutor("GET", url, new(bytes.Buffer))
}

func TestRayClusterLogComplete(t *testing.T) {
	testStreams, _, _, _ := genericclioptions.NewTestIOStreams()
	cmdFactory := cmdutil.NewFactory(genericclioptions.NewConfigFlags(true))
	cmd := &cobra.Command{Use: "log"}
	cmd.Flags().StringP("namespace", "n", "", "")

	tests := []struct {
		name                 string
		nodeType             nodeTypeEnum
		expectedResourceType util.ResourceType
		expectedResourceName string
		args                 []string
		hasErr               bool
	}{
		{
<<<<<<< HEAD
			name:                 "valid request with RayCluster with empty nodetype input",
=======
			name:                 "valid request with RayCluster",
>>>>>>> a9bcb2e4
			expectedResourceType: util.RayCluster,
			expectedResourceName: "test-raycluster",
			args:                 []string{"test-raycluster"},
			hasErr:               false,
		},
		{
			name:                 "valid request with RayCluster",
			expectedResourceType: util.RayCluster,
			expectedResourceName: "test-raycluster",
			args:                 []string{"rayCluster/test-raycluster"},
			hasErr:               false,
		},
		{
			name:                 "valid request with RayService",
			expectedResourceType: util.RayService,
			expectedResourceName: "test-rayservice",
			args:                 []string{"rayservice/test-rayservice"},
<<<<<<< HEAD
			expectedNodeType:     "all",
=======
>>>>>>> a9bcb2e4
			hasErr:               false,
		},
		{
			name:                 "valid request with RayJob",
			expectedResourceType: util.RayJob,
			expectedResourceName: "test-rayJob",
			args:                 []string{"rayJob/test-rayJob"},
			hasErr:               false,
		},
		{
			name:   "invalid args (no resource type)",
			args:   []string{"/test-resource"},
			hasErr: true,
		},
		{
			name:   "invalid args (no resource name)",
			args:   []string{"raycluster/"},
			hasErr: true,
		},
		{
			name:   "invalid args (invalid resource type)",
			args:   []string{"invalid-type/test-resource"},
			hasErr: true,
		},
	}

	for _, tc := range tests {
		t.Run(tc.name, func(t *testing.T) {
			fakeClusterLogOptions := NewClusterLogOptions(cmdFactory, testStreams)
			fakeClusterLogOptions.nodeType = tc.nodeType
			err := fakeClusterLogOptions.Complete(cmd, tc.args)
			if tc.hasErr {
				require.Error(t, err)
			} else {
				require.NoError(t, err)
				assert.Equal(t, tc.expectedResourceType, fakeClusterLogOptions.ResourceType)
				assert.Equal(t, tc.expectedResourceName, fakeClusterLogOptions.ResourceName)
			}
		})
	}
}

func TestRayClusterLogValidate(t *testing.T) {
	testStreams, _, _, _ := genericclioptions.NewTestIOStreams()
	cmdFactory := cmdutil.NewFactory(genericclioptions.NewConfigFlags(true))

<<<<<<< HEAD
	testNS, testContext, testBT, testImpersonate := "test-namespace", "test-context", "test-bearer-token", "test-person"

	fakeDir := t.TempDir()

	kubeConfigWithCurrentContext, err := util.CreateTempKubeConfigFile(t, testContext)
	require.NoError(t, err)

	kubeConfigWithoutCurrentContext, err := util.CreateTempKubeConfigFile(t, "")
	require.NoError(t, err)

	// Initialize the fake config flag with the fake kubeconfig and values
	fakeConfigFlags := &genericclioptions.ConfigFlags{
		Namespace:        &testNS,
		Context:          &testContext,
		KubeConfig:       &kubeConfigWithCurrentContext,
		BearerToken:      &testBT,
		Impersonate:      &testImpersonate,
		ImpersonateGroup: &[]string{"fake-group"},
	}
=======
	tempDir := t.TempDir()
	tempFile, err := os.CreateTemp(tempDir, "temp-file")
	require.NoError(t, err)
>>>>>>> a9bcb2e4

	tests := []struct {
		name        string
		opts        *ClusterLogOptions
		expect      string
		expectError string
	}{
		{
<<<<<<< HEAD
			name: "Test validation when no context is set",
			opts: &ClusterLogOptions{
				configFlags: &genericclioptions.ConfigFlags{
					KubeConfig: &kubeConfigWithoutCurrentContext,
				},
				outputDir:    fakeDir,
				ResourceName: "fake-cluster",
				nodeType:     "head",
				ioStreams:    &testStreams,
			},
			expectError: "no context is currently set, use \"--context\" or \"kubectl config use-context <context>\" to select a new one",
		},
		{
			name: "no error when kubeconfig has current context and --context switch isn't set",
			opts: &ClusterLogOptions{
				// Use fake config to bypass the config flag checks
				configFlags: &genericclioptions.ConfigFlags{
					KubeConfig: &kubeConfigWithCurrentContext,
				},
				outputDir:    fakeDir,
				ResourceName: "fake-cluster",
				nodeType:     "head",
				ioStreams:    &testStreams,
			},
		},
		{
			name: "no error when kubeconfig has no current context and --context switch is set",
			opts: &ClusterLogOptions{
				configFlags: &genericclioptions.ConfigFlags{
					KubeConfig: &kubeConfigWithoutCurrentContext,
					Context:    &testContext,
				},
				outputDir:    fakeDir,
				ResourceName: "fake-cluster",
				nodeType:     "head",
				ioStreams:    &testStreams,
			},
		},
		{
=======
>>>>>>> a9bcb2e4
			name: "Test validation when node type is `random-string`",
			opts: &ClusterLogOptions{
				cmdFactory:   cmdFactory,
				outputDir:    tempDir,
				ResourceName: "fake-cluster",
				nodeType:     "random-string",
				ioStreams:    &testStreams,
			},
			expectError: "unknown node type `random-string`",
		},
		{
			name: "Successful validation call",
			opts: &ClusterLogOptions{
				cmdFactory:   cmdFactory,
				outputDir:    tempDir,
				ResourceName: "fake-cluster",
				nodeType:     headNodeType,
				ioStreams:    &testStreams,
			},
			expectError: "",
		},
		{
			name: "Validate output directory when no out-dir is set.",
			opts: &ClusterLogOptions{
				cmdFactory:   cmdFactory,
				outputDir:    "",
				ResourceName: "fake-cluster",
				nodeType:     headNodeType,
				ioStreams:    &testStreams,
			},
			expectError: "",
		},
		{
			name: "Failed validation call with output directory not exist",
			opts: &ClusterLogOptions{
				cmdFactory:   cmdFactory,
				outputDir:    "randomPath-here",
				ResourceName: "fake-cluster",
				nodeType:     headNodeType,
				ioStreams:    &testStreams,
			},
			expectError: "Directory does not exist. Failed with: stat randomPath-here: no such file or directory",
		},
		{
			name: "Failed validation call with output directory is file",
			opts: &ClusterLogOptions{
<<<<<<< HEAD
				// Use fake config to bypass the config flag checks
				configFlags:  fakeConfigFlags,
				outputDir:    kubeConfigWithCurrentContext,
=======
				cmdFactory:   cmdFactory,
				outputDir:    tempFile.Name(),
>>>>>>> a9bcb2e4
				ResourceName: "fake-cluster",
				nodeType:     headNodeType,
				ioStreams:    &testStreams,
			},
			expectError: "Path is not a directory. Please input a directory and try again",
		},
	}

	for _, tc := range tests {
		t.Run(tc.name, func(t *testing.T) {
			err := tc.opts.Validate()
			if tc.expectError != "" {
<<<<<<< HEAD
				require.Error(t, err, tc.expectError)
=======
				require.EqualError(t, err, tc.expectError)
>>>>>>> a9bcb2e4
			} else {
				if tc.opts.outputDir == "" {
					assert.Equal(t, tc.opts.ResourceName, tc.opts.outputDir)
				}
				assert.NoError(t, err)
			}
		})
	}
}

func TestRayClusterLogRun(t *testing.T) {
	tf := cmdtesting.NewTestFactory().WithNamespace("test")
	defer tf.Cleanup()

	fakeDir, err := os.MkdirTemp("", "fake-directory")
	require.NoError(t, err)
	defer os.RemoveAll(fakeDir)

	testStreams, _, _, _ := genericiooptions.NewTestIOStreams()
	cmdFactory := cmdutil.NewFactory(genericclioptions.NewConfigFlags(true))

	fakeClusterLogOptions := NewClusterLogOptions(cmdFactory, testStreams)
	// Uses the mocked executor
	fakeClusterLogOptions.Executor = &FakeRemoteExecutor{}
	fakeClusterLogOptions.ResourceName = "test-cluster"
	fakeClusterLogOptions.outputDir = fakeDir
	fakeClusterLogOptions.ResourceType = util.RayCluster
	fakeClusterLogOptions.nodeType = "all"

	// Create list of fake ray heads
	rayHeadsList := &v1.PodList{
		ListMeta: metav1.ListMeta{
			ResourceVersion: "15",
		},
		Items: []v1.Pod{
			{
				ObjectMeta: metav1.ObjectMeta{
					Name:      "test-cluster-kuberay-head-1",
					Namespace: "test",
					Labels: map[string]string{
						"ray.io/group":    "headgroup",
						"ray.io/clusters": "test-cluster",
					},
				},
				Spec: v1.PodSpec{
					Containers: []v1.Container{
						{
							Name:  "mycontainer",
							Image: "nginx:latest",
						},
					},
				},
				Status: v1.PodStatus{
					Phase: v1.PodRunning,
					PodIP: "10.0.0.1",
				},
			},
			{
				ObjectMeta: metav1.ObjectMeta{
					Name:      "test-cluster-kuberay-head-2",
					Namespace: "test",
					Labels: map[string]string{
						"ray.io/group":    "headgroup",
						"ray.io/clusters": "test-cluster",
					},
				},
				Spec: v1.PodSpec{
					Containers: []v1.Container{
						{
							Name:  "anothercontainer",
							Image: "busybox:latest",
						},
					},
				},
				Status: v1.PodStatus{
					Phase: v1.PodPending,
				},
			},
		},
	}

	// create logs for multiple head pods and turn them into io streams so they can be returned with the fake client
	fakeLogs := []string{
		"This is some fake log data for first pod.\nStill first pod logs\n",
		"This is some fake log data for second pod.\nStill second pod logs\n",
	}
	logReader1 := io.NopCloser(bytes.NewReader([]byte(fakeLogs[0])))
	logReader2 := io.NopCloser(bytes.NewReader([]byte(fakeLogs[1])))

	// fakes the client and the REST calls.
	codec := scheme.Codecs.LegacyCodec(scheme.Scheme.PrioritizedVersionsAllGroups()...)
	tf.Client = &fake.RESTClient{
		GroupVersion:         v1.SchemeGroupVersion,
		NegotiatedSerializer: resource.UnstructuredPlusDefaultContentConfig().NegotiatedSerializer,
		Client: fake.CreateHTTPClient(func(req *http.Request) (*http.Response, error) {
			switch req.URL.Path {
			case "/api/v1/pods":
				return &http.Response{StatusCode: http.StatusOK, Header: cmdtesting.DefaultHeader(), Body: cmdtesting.ObjBody(codec, rayHeadsList)}, nil
			case "/api/v1/namespaces/test/pods/test-cluster-kuberay-head-1/log":
				return &http.Response{StatusCode: http.StatusOK, Header: cmdtesting.DefaultHeader(), Body: logReader1}, nil
			case "/api/v1/namespaces/test/pods/test-cluster-kuberay-head-2/log":
				return &http.Response{StatusCode: http.StatusOK, Header: cmdtesting.DefaultHeader(), Body: logReader2}, nil
			default:
				t.Fatalf("request url: %#v,and request: %#v", req.URL, req)
				return nil, nil
			}
		}),
	}

	tf.ClientConfigVal = &restclient.Config{
		ContentConfig: restclient.ContentConfig{GroupVersion: &v1.SchemeGroupVersion},
	}

	err = fakeClusterLogOptions.Run(context.Background(), tf)
	require.NoError(t, err)

	// Check that the two directories are there
	entries, err := os.ReadDir(fakeDir)
	require.NoError(t, err)
	assert.Len(t, entries, 2)

	assert.Equal(t, "test-cluster-kuberay-head-1", entries[0].Name())
	assert.Equal(t, "test-cluster-kuberay-head-2", entries[1].Name())

	// Check the first directory for the logs
	for ind, entry := range entries {
		currPath := filepath.Join(fakeDir, entry.Name())
		currDir, err := os.ReadDir(currPath)
		require.NoError(t, err)
		assert.Len(t, currDir, 1)
		openfile, err := os.Open(filepath.Join(currPath, "stdout.log"))
		require.NoError(t, err)
		actualContent, err := io.ReadAll(openfile)
		require.NoError(t, err)
		assert.Equal(t, fakeLogs[ind], string(actualContent))
	}
}

func TestDownloadRayLogFiles(t *testing.T) {
	fakeDir, err := os.MkdirTemp("", "fake-directory")
	require.NoError(t, err)
	defer os.RemoveAll(fakeDir)

	testStreams, _, _, _ := genericiooptions.NewTestIOStreams()
	cmdFactory := cmdutil.NewFactory(genericclioptions.NewConfigFlags(true))

	fakeClusterLogOptions := NewClusterLogOptions(cmdFactory, testStreams)
	fakeClusterLogOptions.ResourceName = "test-cluster"
	fakeClusterLogOptions.outputDir = fakeDir

	// create fake tar files to test
	fakeTar, err := createFakeTarFile()
	require.NoError(t, err)

	// Ray head needed for calling the downloadRayLogFiles command
	rayHead := v1.Pod{
		ObjectMeta: metav1.ObjectMeta{
			Name:      "test-cluster-kuberay-head-1",
			Namespace: "test",
			Labels: map[string]string{
				"ray.io/group":    "headgroup",
				"ray.io/clusters": "test-cluster",
			},
		},
		Spec: v1.PodSpec{
			Containers: []v1.Container{
				{
					Name:  "mycontainer",
					Image: "nginx:latest",
				},
			},
		},
		Status: v1.PodStatus{
			Phase: v1.PodRunning,
			PodIP: "10.0.0.1",
		},
	}

	executor, _ := fakeNewSPDYExecutor("GET", &url.URL{}, fakeTar)

	err = fakeClusterLogOptions.downloadRayLogFiles(context.Background(), executor, rayHead)
	require.NoError(t, err)

	entries, err := os.ReadDir(fakeDir)
	require.NoError(t, err)
	assert.Len(t, entries, 1)

	// Assert the files
	assert.True(t, entries[0].IsDir())
	files, err := os.ReadDir(filepath.Join(fakeDir, entries[0].Name()))
	require.NoError(t, err)
	assert.Len(t, files, 2)

	expectedfileoutput := []struct {
		Name string
		Body string
	}{
		{"file1.txt", "This is the content of file1.txt\n"},
		{"file2.txt", "Content of file2.txt inside subdir\n"},
	}

	// Goes through and check the temp directory with the downloaded files
	for ind, file := range files {
		fileInfo, err := file.Info()
		require.NoError(t, err)
		curr := expectedfileoutput[ind]

		assert.Equal(t, curr.Name, fileInfo.Name())
		openfile, err := os.Open(filepath.Join(fakeDir, entries[0].Name(), file.Name()))
		require.NoError(t, err)
		actualContent, err := io.ReadAll(openfile)
		require.NoError(t, err)
		assert.Equal(t, curr.Body, string(actualContent))
	}
}<|MERGE_RESOLUTION|>--- conflicted
+++ resolved
@@ -129,11 +129,7 @@
 		hasErr               bool
 	}{
 		{
-<<<<<<< HEAD
-			name:                 "valid request with RayCluster with empty nodetype input",
-=======
 			name:                 "valid request with RayCluster",
->>>>>>> a9bcb2e4
 			expectedResourceType: util.RayCluster,
 			expectedResourceName: "test-raycluster",
 			args:                 []string{"test-raycluster"},
@@ -151,10 +147,6 @@
 			expectedResourceType: util.RayService,
 			expectedResourceName: "test-rayservice",
 			args:                 []string{"rayservice/test-rayservice"},
-<<<<<<< HEAD
-			expectedNodeType:     "all",
-=======
->>>>>>> a9bcb2e4
 			hasErr:               false,
 		},
 		{
@@ -201,31 +193,9 @@
 	testStreams, _, _, _ := genericclioptions.NewTestIOStreams()
 	cmdFactory := cmdutil.NewFactory(genericclioptions.NewConfigFlags(true))
 
-<<<<<<< HEAD
-	testNS, testContext, testBT, testImpersonate := "test-namespace", "test-context", "test-bearer-token", "test-person"
-
-	fakeDir := t.TempDir()
-
-	kubeConfigWithCurrentContext, err := util.CreateTempKubeConfigFile(t, testContext)
-	require.NoError(t, err)
-
-	kubeConfigWithoutCurrentContext, err := util.CreateTempKubeConfigFile(t, "")
-	require.NoError(t, err)
-
-	// Initialize the fake config flag with the fake kubeconfig and values
-	fakeConfigFlags := &genericclioptions.ConfigFlags{
-		Namespace:        &testNS,
-		Context:          &testContext,
-		KubeConfig:       &kubeConfigWithCurrentContext,
-		BearerToken:      &testBT,
-		Impersonate:      &testImpersonate,
-		ImpersonateGroup: &[]string{"fake-group"},
-	}
-=======
 	tempDir := t.TempDir()
 	tempFile, err := os.CreateTemp(tempDir, "temp-file")
 	require.NoError(t, err)
->>>>>>> a9bcb2e4
 
 	tests := []struct {
 		name        string
@@ -234,48 +204,6 @@
 		expectError string
 	}{
 		{
-<<<<<<< HEAD
-			name: "Test validation when no context is set",
-			opts: &ClusterLogOptions{
-				configFlags: &genericclioptions.ConfigFlags{
-					KubeConfig: &kubeConfigWithoutCurrentContext,
-				},
-				outputDir:    fakeDir,
-				ResourceName: "fake-cluster",
-				nodeType:     "head",
-				ioStreams:    &testStreams,
-			},
-			expectError: "no context is currently set, use \"--context\" or \"kubectl config use-context <context>\" to select a new one",
-		},
-		{
-			name: "no error when kubeconfig has current context and --context switch isn't set",
-			opts: &ClusterLogOptions{
-				// Use fake config to bypass the config flag checks
-				configFlags: &genericclioptions.ConfigFlags{
-					KubeConfig: &kubeConfigWithCurrentContext,
-				},
-				outputDir:    fakeDir,
-				ResourceName: "fake-cluster",
-				nodeType:     "head",
-				ioStreams:    &testStreams,
-			},
-		},
-		{
-			name: "no error when kubeconfig has no current context and --context switch is set",
-			opts: &ClusterLogOptions{
-				configFlags: &genericclioptions.ConfigFlags{
-					KubeConfig: &kubeConfigWithoutCurrentContext,
-					Context:    &testContext,
-				},
-				outputDir:    fakeDir,
-				ResourceName: "fake-cluster",
-				nodeType:     "head",
-				ioStreams:    &testStreams,
-			},
-		},
-		{
-=======
->>>>>>> a9bcb2e4
 			name: "Test validation when node type is `random-string`",
 			opts: &ClusterLogOptions{
 				cmdFactory:   cmdFactory,
@@ -322,14 +250,8 @@
 		{
 			name: "Failed validation call with output directory is file",
 			opts: &ClusterLogOptions{
-<<<<<<< HEAD
-				// Use fake config to bypass the config flag checks
-				configFlags:  fakeConfigFlags,
-				outputDir:    kubeConfigWithCurrentContext,
-=======
 				cmdFactory:   cmdFactory,
 				outputDir:    tempFile.Name(),
->>>>>>> a9bcb2e4
 				ResourceName: "fake-cluster",
 				nodeType:     headNodeType,
 				ioStreams:    &testStreams,
@@ -342,11 +264,7 @@
 		t.Run(tc.name, func(t *testing.T) {
 			err := tc.opts.Validate()
 			if tc.expectError != "" {
-<<<<<<< HEAD
-				require.Error(t, err, tc.expectError)
-=======
 				require.EqualError(t, err, tc.expectError)
->>>>>>> a9bcb2e4
 			} else {
 				if tc.opts.outputDir == "" {
 					assert.Equal(t, tc.opts.ResourceName, tc.opts.outputDir)
