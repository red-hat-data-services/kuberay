--- conflicted
+++ resolved
@@ -107,18 +107,12 @@
 		# Submit generated Ray job with default values and with runtime Env file and working directory
 		kubectl ray job submit --name rayjob-sample --working-dir /path/to/working-dir/ --runtime-env /runtimeEnv.yaml -- python my_script.py
 
-<<<<<<< HEAD
-		# Generate Ray job with specifications and submit Ray job with runtime Env file and working directory
-		kubectl ray job submit --name rayjob-sample --ray-version %s --image %s --head-cpu 1 --head-memory 5Gi --worker-replicas 3 --worker-cpu 1 --worker-memory 5Gi --runtime-env path/to/runtimeEnv.yaml -- python my_script.py
-
-=======
 		# Submit a Ray job with specific head-node-selectors and worker-node-selectors using kubectl ray job submit
 		kubectl ray job submit --name rayjob-sample --working-dir /path/to/working-dir/ --head-node-selectors kubernetes.io/os=linux --worker-node-selectors kubernetes.io/os=linux -- python my_script.py
 
 		# Generate Ray job with specifications and submit Ray job with runtime Env file and working directory
 		kubectl ray job submit --name rayjob-sample --ray-version %s --image %s --head-cpu 1 --head-memory 5Gi --head-gpu 1 --worker-replicas 3 --worker-cpu 1 --work-gpu 1 --worker-memory 5Gi --runtime-env path/to/runtimeEnv.yaml -- python my_script.py
 
->>>>>>> a9bcb2e4
 		# Generate Ray job with specifications and print out the generated RayJob YAML
 		kubectl ray job submit --dry-run --name rayjob-sample --ray-version %s --image %s --head-cpu 1 --head-memory 5Gi --worker-replicas 3 --worker-cpu 1 --worker-memory 5Gi --runtime-env path/to/runtimeEnv.yaml -- python my_script.py
 	`, util.RayVersion, util.RayImage, util.RayVersion, util.RayImage))
@@ -175,14 +169,6 @@
 	cmd.Flags().StringVar(&options.image, "image", fmt.Sprintf("rayproject/ray:%s", options.rayVersion), "container image to use")
 	cmd.Flags().StringVar(&options.headCPU, "head-cpu", "2", "number of CPUs in the Ray head")
 	cmd.Flags().StringVar(&options.headMemory, "head-memory", "4Gi", "amount of memory in the Ray head")
-<<<<<<< HEAD
-	cmd.Flags().Int32Var(&options.workerReplicas, "worker-replicas", 1, "desired worker group replicas")
-	cmd.Flags().StringVar(&options.workerCPU, "worker-cpu", "2", "number of CPUs in each worker group replica")
-	cmd.Flags().StringVar(&options.workerMemory, "worker-memory", "4Gi", "amount of memory in each worker group replica")
-	cmd.Flags().BoolVar(&options.dryRun, "dry-run", false, "print the generated YAML instead of creating the cluster. Only works when filename is not provided")
-
-	options.configFlags.AddFlags(cmd.Flags())
-=======
 	cmd.Flags().StringVar(&options.headGPU, "head-gpu", "0", "number of GPUs in the Ray head")
 	cmd.Flags().Int32Var(&options.workerReplicas, "worker-replicas", 1, "desired worker group replicas")
 	cmd.Flags().StringVar(&options.workerCPU, "worker-cpu", "2", "number of CPUs in each worker group replica")
@@ -194,7 +180,6 @@
 	cmd.Flags().StringToStringVar(&options.workerNodeSelectors, "worker-node-selectors", nil, "Node selectors to apply to all worker pods in the cluster (e.g. --worker-node-selectors topology.kubernetes.io/zone=us-east-1c)")
 	cmd.Flags().Int32Var(&options.ttlSecondsAfterFinished, "ttl-seconds-after-finished", 0, "TTL seconds after finished.")
 
->>>>>>> a9bcb2e4
 	return cmd
 }
 
@@ -218,20 +203,7 @@
 	return nil
 }
 
-<<<<<<< HEAD
-func (options *SubmitJobOptions) Validate() error {
-	// Overrides and binds the kube config then retrieves the merged result
-	config, err := options.configFlags.ToRawKubeConfigLoader().RawConfig()
-	if err != nil {
-		return fmt.Errorf("Error retrieving raw config: %w", err)
-	}
-	if !util.HasKubectlContext(config, options.configFlags) {
-		return fmt.Errorf("no context is currently set, use %q or %q to select a new one", "--context", "kubectl config use-context <context>")
-	}
-
-=======
 func (options *SubmitJobOptions) Validate(cmd *cobra.Command) error {
->>>>>>> a9bcb2e4
 	if len(options.runtimeEnv) > 0 {
 		info, err := os.Stat(options.runtimeEnv)
 		if os.IsNotExist(err) {
@@ -345,32 +317,16 @@
 	if options.fileName == "" {
 		// Genarate the Ray job.
 		rayJobObject := generation.RayJobYamlObject{
-<<<<<<< HEAD
-			RayJobName:     options.rayjobName,
-			Namespace:      *options.configFlags.Namespace,
-			SubmissionMode: "InteractiveMode",
-=======
 			RayJobName:               options.rayjobName,
 			Namespace:                options.namespace,
 			ShutdownAfterJobFinishes: options.shutdownAfterJobFinishes,
 			TTLSecondsAfterFinished:  options.ttlSecondsAfterFinished,
 			SubmissionMode:           "InteractiveMode",
->>>>>>> a9bcb2e4
 			// Prior to kuberay 1.2.2, the entry point is required. To maintain
 			// backwards compatibility with 1.2.x, we submit the entry point
 			// here, even though it will be ignored.
 			// See https://github.com/ray-project/kuberay/issues/3126.
 			Entrypoint: options.entryPoint,
-<<<<<<< HEAD
-			RayClusterSpecObject: generation.RayClusterSpecObject{
-				RayVersion:     options.rayVersion,
-				Image:          options.image,
-				HeadCPU:        options.headCPU,
-				HeadMemory:     options.headMemory,
-				WorkerCPU:      options.workerCPU,
-				WorkerMemory:   options.workerMemory,
-				WorkerReplicas: options.workerReplicas,
-=======
 			RayClusterConfig: generation.RayClusterConfig{
 				RayVersion: &options.rayVersion,
 				Image:      &options.image,
@@ -389,7 +345,6 @@
 						NodeSelectors: options.workerNodeSelectors,
 					},
 				},
->>>>>>> a9bcb2e4
 			},
 		}
 		rayJobApplyConfig := rayJobObject.GenerateRayJobApplyConfig()
@@ -557,18 +512,6 @@
 	go func() {
 		for {
 			currStdToken := rayCmdStdOutScanner.Text()
-<<<<<<< HEAD
-			// Running under assumption that scanner does not break up ray job name
-			if currStdToken != "" && rayJobID == "" && strings.Contains(currStdToken, "raysubmit") {
-				regexExp := regexp.MustCompile(`'([^']*raysubmit[^']*)'`)
-				// Search for RayJob name. Returns at least two string, first one has single quotes and second string does not have single quotes
-				match := regexExp.FindStringSubmatch(currStdToken)
-				if len(match) > 1 {
-					rayJobIDChan <- match[1]
-				}
-			}
-=======
->>>>>>> a9bcb2e4
 			if currStdToken != "" {
 				fmt.Println(currStdToken)
 			}
@@ -591,21 +534,10 @@
 		}
 	}()
 
-<<<<<<< HEAD
-	// Wait till rayJobID is populated
-	if rayJobID == "" {
-		rayJobID = <-rayJobIDChan
-	}
-	// Add annotation to RayJob with the correct Ray job ID and update the CR
-	options.RayJob, err = k8sClients.RayClient().RayV1().RayJobs(*options.configFlags.Namespace).Get(ctx, options.RayJob.GetName(), v1.GetOptions{})
-	if err != nil {
-		return fmt.Errorf("Failed to get latest version of Ray job")
-=======
 	// Add annotation to RayJob with the correct Ray job ID and update the CR
 	options.RayJob, err = k8sClients.RayClient().RayV1().RayJobs(options.namespace).Get(ctx, options.RayJob.GetName(), v1.GetOptions{})
 	if err != nil {
 		return fmt.Errorf("Failed to get latest version of Ray job: %w", err)
->>>>>>> a9bcb2e4
 	}
 	options.RayJob.Spec.JobId = rayJobID
 
@@ -618,8 +550,6 @@
 	err = cmd.Wait()
 	if err != nil {
 		return fmt.Errorf("Error occurred with Ray job submit: %w", err)
-<<<<<<< HEAD
-=======
 	}
 	if options.noWait {
 		fmt.Printf("Ray job submitted with ID %s\n", rayJobID)
@@ -668,7 +598,6 @@
 				return fmt.Errorf("job %s in unexpected terminal state %s", jobID, status)
 			}
 		}
->>>>>>> a9bcb2e4
 	}
 
 	fmt.Fprintf(options.ioStreams.ErrOut,
