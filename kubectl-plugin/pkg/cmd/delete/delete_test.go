package kubectlraydelete

import (
	"testing"

	"github.com/spf13/cobra"
	"github.com/stretchr/testify/assert"
	"github.com/stretchr/testify/require"
	"k8s.io/cli-runtime/pkg/genericclioptions"
	cmdutil "k8s.io/kubectl/pkg/cmd/util"

	"github.com/ray-project/kuberay/kubectl-plugin/pkg/util"
)

func TestComplete(t *testing.T) {
	testStreams, _, _, _ := genericclioptions.NewTestIOStreams()
	cmdFactory := cmdutil.NewFactory(genericclioptions.NewConfigFlags(true))

	tests := []struct {
		name                 string
		namespace            string
		expectedResources    map[util.ResourceType][]string
		expectedResourceType util.ResourceType
		expectedNamespace    string
		expectedName         string
		args                 []string
		hasErr               bool
	}{
		{
			name:              "valid raycluster without explicit resource and without namespace",
			namespace:         "",
			expectedResources: map[util.ResourceType][]string{util.RayCluster: {"test-raycluster"}},
			expectedNamespace: "default",
			args:              []string{"test-raycluster"},
			hasErr:            false,
		},
		{
			name:              "valid raycluster with explicit resource and with namespace",
			namespace:         "test-namespace",
			expectedResources: map[util.ResourceType][]string{util.RayCluster: {"test-raycluster"}},
			expectedNamespace: "test-namespace",
			args:              []string{"raycluster/test-raycluster"},
			hasErr:            false,
		},
		{
			name:              "valid raycluster without explicit resource and with namespace",
			namespace:         "test-namespace",
			expectedResources: map[util.ResourceType][]string{util.RayCluster: {"test-raycluster"}},
			expectedNamespace: "test-namespace",
			args:              []string{"test-raycluster"},
			hasErr:            false,
		},
		{
			name:                 "valid RayJob with namespace",
			namespace:            "test-namespace",
			expectedResources:    map[util.ResourceType][]string{util.RayJob: {"test-rayjob"}},
			expectedResourceType: util.RayJob,
			expectedNamespace:    "test-namespace",
			expectedName:         "test-rayjob",
			args:                 []string{"rayjob/test-rayjob"},
			hasErr:               false,
		},
		{
			name:              "valid rayservice with namespace",
			namespace:         "test-namespace",
			expectedResources: map[util.ResourceType][]string{util.RayService: {"test-rayservice"}},
			expectedNamespace: "test-namespace",
			args:              []string{"rayservice/test-rayservice"},
			hasErr:            false,
		},
		{
			name:      "invalid service type",
			namespace: "test-namespace",
			args:      []string{"rayserve/test-rayserve"},
			hasErr:    true,
		},
		{
			name:              "valid raycluster with namespace but weird ray type casing",
			namespace:         "test-namespace",
			expectedResources: map[util.ResourceType][]string{util.RayCluster: {"test-raycluster"}},
			expectedNamespace: "test-namespace",
			args:              []string{"rayCluStER/test-raycluster"},
			hasErr:            false,
		},
		{
			name: "valid args with multiple resources",
			args: []string{"raycluster/test", "rayjob/my-job", "rayservice/barista", "other-cluster"},
			expectedResources: map[util.ResourceType][]string{
				util.RayCluster: {"test", "other-cluster"},
				util.RayJob:     {"my-job"},
				util.RayService: {"barista"},
			},
			expectedNamespace: "default",
			hasErr:            false,
		},
		{
			name:   "invalid args, non valid resource type",
			args:   []string{"raycluster/test-raycluster", "test/test"},
			hasErr: true,
		},
	}

	for _, tc := range tests {
		t.Run(tc.name, func(t *testing.T) {
			fakeDeleteOptions := NewDeleteOptions(cmdFactory, testStreams)

			cmd := &cobra.Command{}
			cmd.Flags().StringVarP(&fakeDeleteOptions.namespace, "namespace", "n", tc.namespace, "")

			err := fakeDeleteOptions.Complete(cmd, tc.args)

			if tc.hasErr {
				require.Error(t, err)
			} else {
				require.NoError(t, err)
<<<<<<< HEAD
				assert.Equal(t, tc.expectedName, fakeDeleteOptions.ResourceName)
				assert.Equal(t, tc.expectedNamespace, fakeDeleteOptions.Namespace)
				assert.Equal(t, tc.expectedResourceType, fakeDeleteOptions.ResourceType)
=======
				assert.Equal(t, tc.expectedResources, fakeDeleteOptions.resources)
				assert.Equal(t, tc.expectedNamespace, fakeDeleteOptions.namespace)
>>>>>>> a9bcb2e4
			}
		})
	}
}

func TestRayDeleteValidate(t *testing.T) {
	testStreams, _, _, _ := genericclioptions.NewTestIOStreams()

	testNS, testContext, testBT, testImpersonate := "test-namespace", "test-context", "test-bearer-token", "test-person"

	kubeConfigWithCurrentContext, err := util.CreateTempKubeConfigFile(t, testContext)
	require.NoError(t, err)

	kubeConfigWithoutCurrentContext, err := util.CreateTempKubeConfigFile(t, "")
	require.NoError(t, err)

	tests := []struct {
		name        string
		opts        *DeleteOptions
		expectError string
	}{
		{
			name: "Test validation when no context is set",
			opts: &DeleteOptions{
				configFlags: genericclioptions.NewConfigFlags(false),
				ioStreams:   &testStreams,
			},
			expectError: "no context is currently set, use \"--context\" or \"kubectl config use-context <context>\" to select a new one",
		},
		{
			name: "no error when kubeconfig has current context and --context switch isn't set",
			opts: &DeleteOptions{
				configFlags: &genericclioptions.ConfigFlags{
					KubeConfig: &kubeConfigWithCurrentContext,
				},
				ioStreams: &testStreams,
			},
		},
		{
			name: "no error when kubeconfig has no current context and --context switch is set",
			opts: &DeleteOptions{
				configFlags: &genericclioptions.ConfigFlags{
					KubeConfig: &kubeConfigWithoutCurrentContext,
					Context:    &testContext,
				},
				ioStreams: &testStreams,
			},
		},
		{
			name: "no error when kubeconfig has current context and --context switch is set",
			opts: &DeleteOptions{
				configFlags: &genericclioptions.ConfigFlags{
					KubeConfig: &kubeConfigWithCurrentContext,
					Context:    &testContext,
				},
				ioStreams: &testStreams,
			},
		},
		{
			name: "Successful submit job validation with RayJob",
			opts: &DeleteOptions{
				configFlags: &genericclioptions.ConfigFlags{
					Namespace:        &testNS,
					Context:          &testContext,
					KubeConfig:       &kubeConfigWithCurrentContext,
					BearerToken:      &testBT,
					Impersonate:      &testImpersonate,
					ImpersonateGroup: &[]string{"fake-group"},
				},
				ioStreams:    &testStreams,
				ResourceType: util.RayJob,
				ResourceName: "test-rayjob",
				Namespace:    testNS,
			},
		},
	}

	for _, tc := range tests {
		t.Run(tc.name, func(t *testing.T) {
			err := tc.opts.Validate()
			if tc.expectError != "" {
				assert.EqualError(t, err, tc.expectError)
			} else {
				require.NoError(t, err)
			}
		})
	}
}<|MERGE_RESOLUTION|>--- conflicted
+++ resolved
@@ -113,14 +113,8 @@
 				require.Error(t, err)
 			} else {
 				require.NoError(t, err)
-<<<<<<< HEAD
-				assert.Equal(t, tc.expectedName, fakeDeleteOptions.ResourceName)
-				assert.Equal(t, tc.expectedNamespace, fakeDeleteOptions.Namespace)
-				assert.Equal(t, tc.expectedResourceType, fakeDeleteOptions.ResourceType)
-=======
 				assert.Equal(t, tc.expectedResources, fakeDeleteOptions.resources)
 				assert.Equal(t, tc.expectedNamespace, fakeDeleteOptions.namespace)
->>>>>>> a9bcb2e4
 			}
 		})
 	}
