--- conflicted
+++ resolved
@@ -53,13 +53,6 @@
 	options := NewDeleteOptions(cmdFactory, streams)
 
 	cmd := &cobra.Command{
-<<<<<<< HEAD
-		Use:               "delete (RAYCLUSTER | TYPE/NAME)",
-		Short:             "Delete Ray resource",
-		Example:           deleteExample,
-		Long:              `Deletes Ray custom resources such as RayCluster, RayService, or RayJob`,
-		ValidArgsFunction: completion.RayClusterResourceNameCompletionFunc(factory),
-=======
 		Use:     "delete (RAYCLUSTER | TYPE/NAME)",
 		Short:   "Delete Ray resources",
 		Example: deleteExample,
@@ -71,7 +64,6 @@
 			return nil
 		},
 		ValidArgsFunction: completion.RayClusterResourceNameCompletionFunc(cmdFactory),
->>>>>>> a9bcb2e4
 		SilenceUsage:      true,
 		RunE: func(cmd *cobra.Command, args []string) error {
 			if err := options.Complete(cmd, args); err != nil {
@@ -136,21 +128,6 @@
 	return nil
 }
 
-<<<<<<< HEAD
-func (options *DeleteOptions) Validate() error {
-	// Overrides and binds the kube config then retrieves the merged result
-	config, err := options.configFlags.ToRawKubeConfigLoader().RawConfig()
-	if err != nil {
-		return fmt.Errorf("Error retrieving raw config: %w", err)
-	}
-	if !util.HasKubectlContext(config, options.configFlags) {
-		return fmt.Errorf("no context is currently set, use %q or %q to select a new one", "--context", "kubectl config use-context <context>")
-	}
-	return nil
-}
-
-=======
->>>>>>> a9bcb2e4
 func (options *DeleteOptions) Run(ctx context.Context, factory cmdutil.Factory) error {
 	k8sClient, err := client.NewClient(factory)
 	if err != nil {
