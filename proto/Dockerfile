# Generate client code (go & json) from API protocol buffers
<<<<<<< HEAD
FROM golang:1.23.6-bullseye AS generator
=======
FROM golang:1.24.2-bullseye AS generator
>>>>>>> a9bcb2e4

ENV PROTOC_VERSION 3.17.3
ENV GOLANG_PROTOBUF_VERSION v1.5.2
ENV GRPC_GATEWAY_VERSION v2.6.0
ENV GRPC_GATEWAY_OPENAPI_VERSION v2.5.0
ENV GRPC_VERSION v1.38.0
ENV GOLANG_GRPC_VERSION v1.1.0

ENV GOBIN=/go/bin

# Install protoc.
USER root
RUN wget https://github.com/jqlang/jq/releases/download/jq-1.6/jq-linux64 -O /usr/bin/jq && chmod +x /usr/bin/jq
RUN curl -L -o protoc.zip https://github.com/protocolbuffers/protobuf/releases/download/v${PROTOC_VERSION}/protoc-${PROTOC_VERSION}-linux-x86_64.zip
RUN apt-get update && apt-get install -y unzip
RUN unzip -o protoc.zip -d /usr/ bin/protoc
RUN unzip -o protoc.zip -d /usr/ 'include/*'
RUN rm -f protoc.zip
ENV PROTOCCOMPILER /usr/bin/protoc
ENV PROTOCINCLUDE /usr/include/google/protobuf

# Install protoc-gen-go && protoc-gen-go-grpc
RUN go install github.com/golang/protobuf/protoc-gen-go@$GOLANG_PROTOBUF_VERSION
RUN go install google.golang.org/grpc/cmd/protoc-gen-go-grpc@$GOLANG_GRPC_VERSION
# These go binaries are installed under /go/bin
ENV PATH /go/bin:${PATH}

# Install protoc-gen-rpc-gateway && protoc-gen-openapiv2.
RUN go install github.com/grpc-ecosystem/grpc-gateway/v2/protoc-gen-grpc-gateway@$GRPC_GATEWAY_VERSION
RUN go install github.com/grpc-ecosystem/grpc-gateway/v2/protoc-gen-openapiv2@$GRPC_GATEWAY_OPENAPI_VERSION

# WORKAROUND: https://github.com/docker-library/golang/issues/225#issuecomment-403170792
ENV XDG_CACHE_HOME /tmp/.cache
# Make all files accessible to non-root users.
RUN chmod -R 775 /usr/bin/
RUN chmod -R 775 /usr/include/google
RUN chmod -R 775 /go
USER 65532:65532<|MERGE_RESOLUTION|>--- conflicted
+++ resolved
@@ -1,9 +1,5 @@
 # Generate client code (go & json) from API protocol buffers
-<<<<<<< HEAD
-FROM golang:1.23.6-bullseye AS generator
-=======
 FROM golang:1.24.2-bullseye AS generator
->>>>>>> a9bcb2e4
 
 ENV PROTOC_VERSION 3.17.3
 ENV GOLANG_PROTOBUF_VERSION v1.5.2
