apiVersion: tekton.dev/v1
kind: PipelineRun
metadata:
  annotations:
    build.appstudio.openshift.io/repo: https://github.com/opendatahub-io/kuberay?rev={{revision}}
    build.appstudio.redhat.com/commit_sha: '{{revision}}'
    build.appstudio.redhat.com/target_branch: '{{target_branch}}'
    pipelinesascode.tekton.dev/cancel-in-progress: "false"
    pipelinesascode.tekton.dev/max-keep-runs: "3"
<<<<<<< HEAD
    pipelinesascode.tekton.dev/on-cel-expression: event == "push" && target_branch == "release-v1.4.0"
  creationTimestamp:
=======
    pipelinesascode.tekton.dev/on-cel-expression: event == "push" && target_branch
      == "release-v1.4.2"
  creationTimestamp: null
>>>>>>> 0de20802
  labels:
    appstudio.openshift.io/application: opendatahub-release
    appstudio.openshift.io/component: odh-kuberay-operator-controller
    pipelines.appstudio.openshift.io/type: build
  name: odh-kuberay-operator-controller-on-push
  namespace: open-data-hub-tenant
spec:
  params:
  - name: git-url
    value: '{{source_url}}'
  - name: revision
    value: '{{revision}}'
  - name: output-image
    value: quay.io/opendatahub/kuberay-operator:v1.4.2
  - name: dockerfile
    value: Dockerfile.rhoai
  - name: path-context
    value: ray-operator
  pipelineSpec:
    description: |
      This pipeline is ideal for building container images from a Containerfile while maintaining trust after pipeline customization.

      _Uses `buildah` to create a container image leveraging [trusted artifacts](https://konflux-ci.dev/architecture/ADR/0036-trusted-artifacts.html). It also optionally creates a source image and runs some build-time tests. Information is shared between tasks using OCI artifacts instead of PVCs. EC will pass the [`trusted_task.trusted`](https://enterprisecontract.dev/docs/ec-policies/release_policy.html#trusted_task__trusted) policy as long as all data used to build the artifact is generated from trusted tasks.
      This pipeline is pushed as a Tekton bundle to [quay.io](https://quay.io/repository/konflux-ci/tekton-catalog/pipeline-docker-build-oci-ta?tab=tags)_
    finally:
    - name: show-sbom
      params:
      - name: IMAGE_URL
        value: $(tasks.build-image-index.results.IMAGE_URL)
      taskRef:
        params:
        - name: name
          value: show-sbom
        - name: bundle
          value: quay.io/konflux-ci/tekton-catalog/task-show-sbom:0.1@sha256:beb0616db051952b4b861dd8c3e00fa1c0eccbd926feddf71194d3bb3ace9ce7
        - name: kind
          value: task
        resolver: bundles
    - name: send-slack-notification
      params:
      - name: message
        value: "$(tasks.rhoai-init.results.slack-message-failure-text)"
      - name: secret-name
        value: slack-secret
      - name: key-name
        value: slack-webhook
      taskRef:
        params:
        - name: name
          value: slack-webhook-notification
        - name: bundle
          value: quay.io/konflux-ci/tekton-catalog/task-slack-webhook-notification:0.1@sha256:4e68fe2225debc256d403b828ed358345bb56d03327b46d55cb6c42911375750
        - name: kind
          value: task
        resolver: bundles
      when:
      - input: $(tasks.status)
        operator: in
        values:
        - "Failed"
    params:
    - description: Source Repository URL
      name: git-url
      type: string
    - default: ""
      description: Revision of the Source Repository
      name: revision
      type: string
    - description: Fully Qualified Output Image
      name: output-image
      type: string
    - default: .
      description: Path to the source code of an application's component from where to build image.
      name: path-context
      type: string
    - default: Dockerfile
      description: Path to the Dockerfile inside the context specified by parameter path-context
      name: dockerfile
      type: string
    - default: "true"
      description: Force rebuild image
      name: rebuild
      type: string
    - default: "false"
      description: Skip checks against built image
      name: skip-checks
      type: string
    - default: "false"
      description: Execute the build with network isolation
      name: hermetic
      type: string
    - default: ""
      description: Build dependencies to be prefetched by Cachi2
      name: prefetch-input
      type: string
    - default: ""
      description: Image tag expiration time, time values could be something like 1h, 2d, 3w for hours, days, and weeks, respectively.
      name: image-expires-after
    - default: "false"
      description: Build a source image.
      name: build-source-image
      type: string
    - default: "false"
      description: Add built image into an OCI image index
      name: build-image-index
      type: string
    - default: []
      description: Array of --build-arg values ("arg=value" strings) for buildah
      name: build-args
      type: array
    - default: ""
      description: Path to a file with build arguments for buildah, see https://www.mankier.com/1/buildah-build#--build-arg-file
      name: build-args-file
      type: string
    - default: "false"
      description: Whether to enable privileged mode, should be used only with remote VMs
      name: privileged-nested
      type: string
    results:
    - description: ""
      name: IMAGE_URL
      value: $(tasks.build-image-index.results.IMAGE_URL)
    - description: ""
      name: IMAGE_DIGEST
      value: $(tasks.build-image-index.results.IMAGE_DIGEST)
    - description: ""
      name: CHAINS-GIT_URL
      value: $(tasks.clone-repository.results.url)
    - description: ""
      name: CHAINS-GIT_COMMIT
      value: $(tasks.clone-repository.results.commit)
    tasks:
    - name: rhoai-init
      params:
      - name: pipelinerun-name
        value: "$(context.pipelineRun.name)"
      taskSpec:
        results:
        - description: Notification text to be posted to slack
          name: slack-message-failure-text
        steps:
        - image: quay.io/rhoai-konflux/alpine:latest
          name: rhoai-init
          env:
          - name: slack_message
            valueFrom:
              secretKeyRef:
                name: slack-secret
                key: slack-component-failure-notification
          script: |
            pipelinerun_name=$(params.pipelinerun-name)
            echo "pipelinerun-name = $pipelinerun_name"
            application_name=opendatahub-release
            echo "application-name = $application_name"

            component_name=${pipelinerun_name/-on-*/}
            echo "component-name = $component_name"

            KONFLUX_SERVER="https://konflux-ui.apps.stone-prd-rh01.pg1f.p1.openshiftapps.com"
            build_url="${KONFLUX_SERVER}/ns/open-data-hub-tenant/applications/${application_name}/pipelineruns/${pipelinerun_name}/logs"

            build_time="$(date +%Y-%m-%dT%H:%M:%S)"

            slack_message=${slack_message/__BUILD__URL__/$build_url}
            slack_message=${slack_message/__PIPELINERUN__NAME__/$pipelinerun_name}
            slack_message=${slack_message/__BUILD__TIME__/$build_time}

            echo -en "${slack_message}" > "$(results.slack-message-failure-text.path)"
    - name: init
      params:
      - name: image-url
        value: $(params.output-image)
      - name: rebuild
        value: $(params.rebuild)
      - name: skip-checks
        value: $(params.skip-checks)
      taskRef:
        params:
        - name: name
          value: init
        - name: bundle
          value: quay.io/konflux-ci/tekton-catalog/task-init:0.2@sha256:ded314206f09712b2116deb050b774ae7efef9ab243794334c8e616871a3ffa5
        - name: kind
          value: task
        resolver: bundles
      runAfter:
      - rhoai-init
    - name: clone-repository
      params:
      - name: url
        value: $(params.git-url)
      - name: revision
        value: $(params.revision)
      - name: ociStorage
        value: $(params.output-image).git
      - name: ociArtifactExpiresAfter
        value: $(params.image-expires-after)
      runAfter:
      - init
      taskRef:
        params:
        - name: name
          value: git-clone-oci-ta
        - name: bundle
          value: quay.io/konflux-ci/tekton-catalog/task-git-clone-oci-ta:0.1@sha256:4a601aeec58a1dd89c271e728fd8f0d84777825b46940c3aec27f15bab3edacf
        - name: kind
          value: task
        resolver: bundles
      when:
      - input: $(tasks.init.results.build)
        operator: in
        values:
        - "true"
      workspaces:
      - name: basic-auth
        workspace: git-auth
    - name: prefetch-dependencies
      params:
      - name: input
        value: $(params.prefetch-input)
      - name: SOURCE_ARTIFACT
        value: $(tasks.clone-repository.results.SOURCE_ARTIFACT)
      - name: ociStorage
        value: $(params.output-image).prefetch
      - name: ociArtifactExpiresAfter
        value: $(params.image-expires-after)
      runAfter:
      - clone-repository
      taskRef:
        params:
        - name: name
          value: prefetch-dependencies-oci-ta
        - name: bundle
          value: quay.io/konflux-ci/tekton-catalog/task-prefetch-dependencies-oci-ta:0.2@sha256:22290579c9fe0b5c1689bb9023b3eddec73c285b680226d9f460346ae849a2cb
        - name: kind
          value: task
        resolver: bundles
      workspaces:
      - name: git-basic-auth
        workspace: git-auth
      - name: netrc
        workspace: netrc
    - name: build-container
      params:
      - name: IMAGE
        value: $(params.output-image)
      - name: DOCKERFILE
        value: $(params.dockerfile)
      - name: CONTEXT
        value: $(params.path-context)
      - name: HERMETIC
        value: $(params.hermetic)
      - name: PREFETCH_INPUT
        value: $(params.prefetch-input)
      - name: IMAGE_EXPIRES_AFTER
        value: $(params.image-expires-after)
      - name: COMMIT_SHA
        value: $(tasks.clone-repository.results.commit)
      - name: BUILD_ARGS
        value:
        - $(params.build-args[*])
      - name: BUILD_ARGS_FILE
        value: $(params.build-args-file)
      - name: PRIVILEGED_NESTED
        value: $(params.privileged-nested)
      - name: SOURCE_ARTIFACT
        value: $(tasks.prefetch-dependencies.results.SOURCE_ARTIFACT)
      - name: CACHI2_ARTIFACT
        value: $(tasks.prefetch-dependencies.results.CACHI2_ARTIFACT)
      runAfter:
      - prefetch-dependencies
      taskRef:
        params:
        - name: name
          value: buildah-oci-ta
        - name: bundle
          value: quay.io/konflux-ci/tekton-catalog/task-buildah-oci-ta:0.4@sha256:db496b9f7072fb9d1c4b749db6bab8c19c0b647a8a4d2589833dcec979876657
        - name: kind
          value: task
        resolver: bundles
      when:
      - input: $(tasks.init.results.build)
        operator: in
        values:
        - "true"
    - name: build-image-index
      params:
      - name: IMAGE
        value: $(params.output-image)
      - name: COMMIT_SHA
        value: $(tasks.clone-repository.results.commit)
      - name: IMAGE_EXPIRES_AFTER
        value: $(params.image-expires-after)
      - name: ALWAYS_BUILD_INDEX
        value: $(params.build-image-index)
      - name: IMAGES
        value:
        - $(tasks.build-container.results.IMAGE_URL)@$(tasks.build-container.results.IMAGE_DIGEST)
      runAfter:
      - build-container
      taskRef:
        params:
        - name: name
          value: build-image-index
        - name: bundle
          value: quay.io/konflux-ci/tekton-catalog/task-build-image-index:0.1@sha256:ba7fbed5c4862968c1a77d6b90d5bdd497925ab1de41b859c027dd5c3069cd3e
        - name: kind
          value: task
        resolver: bundles
      when:
      - input: $(tasks.init.results.build)
        operator: in
        values:
        - "true"
    - name: build-source-image
      params:
      - name: BINARY_IMAGE
        value: $(tasks.build-image-index.results.IMAGE_URL)
      - name: SOURCE_ARTIFACT
        value: $(tasks.prefetch-dependencies.results.SOURCE_ARTIFACT)
      - name: CACHI2_ARTIFACT
        value: $(tasks.prefetch-dependencies.results.CACHI2_ARTIFACT)
      - name: BINARY_IMAGE_DIGEST
        value: $(tasks.build-image-index.results.IMAGE_DIGEST)
      runAfter:
      - build-image-index
      taskRef:
        params:
        - name: name
          value: source-build-oci-ta
        - name: bundle
          value: quay.io/konflux-ci/tekton-catalog/task-source-build-oci-ta:0.3@sha256:7a36cc284c5932c18e117fe5995f3246b5dcc11ec742b66a2f9ae710034b064f
        - name: kind
          value: task
        resolver: bundles
      when:
      - input: $(tasks.init.results.build)
        operator: in
        values:
        - "true"
      - input: $(params.build-source-image)
        operator: in
        values:
        - "true"
    - name: deprecated-base-image-check
      params:
      - name: IMAGE_URL
        value: $(tasks.build-image-index.results.IMAGE_URL)
      - name: IMAGE_DIGEST
        value: $(tasks.build-image-index.results.IMAGE_DIGEST)
      runAfter:
      - build-image-index
      taskRef:
        params:
        - name: name
          value: deprecated-image-check
        - name: bundle
          value: quay.io/konflux-ci/tekton-catalog/task-deprecated-image-check:0.5@sha256:1d07d16810c26713f3d875083924d93697900147364360587ccb5a63f2c31012
        - name: kind
          value: task
        resolver: bundles
      when:
      - input: $(params.skip-checks)
        operator: in
        values:
        - "false"
    - name: clair-scan
      params:
      - name: image-digest
        value: $(tasks.build-image-index.results.IMAGE_DIGEST)
      - name: image-url
        value: $(tasks.build-image-index.results.IMAGE_URL)
      runAfter:
      - build-image-index
      taskRef:
        params:
        - name: name
          value: clair-scan
        - name: bundle
          value: quay.io/konflux-ci/tekton-catalog/task-clair-scan:0.2@sha256:893ffa3ce26b061e21bb4d8db9ef7ed4ddd4044fe7aa5451ef391034da3ff759
        - name: kind
          value: task
        resolver: bundles
      when:
      - input: $(params.skip-checks)
        operator: in
        values:
        - "false"
    - name: ecosystem-cert-preflight-checks
      params:
      - name: image-url
        value: $(tasks.build-image-index.results.IMAGE_URL)
      runAfter:
      - build-image-index
      taskRef:
        params:
        - name: name
          value: ecosystem-cert-preflight-checks
        - name: bundle
          value: quay.io/konflux-ci/tekton-catalog/task-ecosystem-cert-preflight-checks:0.2@sha256:e106b6182e72c8f34ceae3f56b0b1aa2b4dc60f573877d9e51c3791029a7acb6
        - name: kind
          value: task
        resolver: bundles
      when:
      - input: $(params.skip-checks)
        operator: in
        values:
        - "false"
    - name: sast-snyk-check
      params:
      - name: image-digest
        value: $(tasks.build-image-index.results.IMAGE_DIGEST)
      - name: image-url
        value: $(tasks.build-image-index.results.IMAGE_URL)
      - name: SOURCE_ARTIFACT
        value: $(tasks.prefetch-dependencies.results.SOURCE_ARTIFACT)
      - name: CACHI2_ARTIFACT
        value: $(tasks.prefetch-dependencies.results.CACHI2_ARTIFACT)
      runAfter:
      - build-image-index
      taskRef:
        params:
        - name: name
          value: sast-snyk-check-oci-ta
        - name: bundle
          value: quay.io/konflux-ci/tekton-catalog/task-sast-snyk-check-oci-ta:0.4@sha256:322c86ad5ee252c04440184d9f5046d276415148cb6bfaf571be1b102101786b
        - name: kind
          value: task
        resolver: bundles
      when:
      - input: $(params.skip-checks)
        operator: in
        values:
        - "false"
    - name: clamav-scan
      params:
      - name: image-digest
        value: $(tasks.build-image-index.results.IMAGE_DIGEST)
      - name: image-url
        value: $(tasks.build-image-index.results.IMAGE_URL)
      runAfter:
      - build-image-index
      taskRef:
        params:
        - name: name
          value: clamav-scan
        - name: bundle
          value: quay.io/konflux-ci/tekton-catalog/task-clamav-scan:0.3@sha256:b0bd59748cda4a7abf311e4f448e6c1d00c6b6d8c0ecc1c2eb33e08dc0e0b802
        - name: kind
          value: task
        resolver: bundles
      when:
      - input: $(params.skip-checks)
        operator: in
        values:
        - "false"
    - name: sast-coverity-check
      params:
      - name: image-digest
        value: $(tasks.build-image-index.results.IMAGE_DIGEST)
      - name: image-url
        value: $(tasks.build-image-index.results.IMAGE_URL)
      - name: IMAGE
        value: $(params.output-image)
      - name: DOCKERFILE
        value: $(params.dockerfile)
      - name: CONTEXT
        value: $(params.path-context)
      - name: HERMETIC
        value: $(params.hermetic)
      - name: PREFETCH_INPUT
        value: $(params.prefetch-input)
      - name: IMAGE_EXPIRES_AFTER
        value: $(params.image-expires-after)
      - name: COMMIT_SHA
        value: $(tasks.clone-repository.results.commit)
      - name: BUILD_ARGS
        value:
        - $(params.build-args[*])
      - name: BUILD_ARGS_FILE
        value: $(params.build-args-file)
      - name: SOURCE_ARTIFACT
        value: $(tasks.prefetch-dependencies.results.SOURCE_ARTIFACT)
      - name: CACHI2_ARTIFACT
        value: $(tasks.prefetch-dependencies.results.CACHI2_ARTIFACT)
      runAfter:
      - coverity-availability-check
      taskRef:
        params:
        - name: name
          value: sast-coverity-check-oci-ta
        - name: bundle
          value: quay.io/konflux-ci/tekton-catalog/task-sast-coverity-check-oci-ta:0.3@sha256:cdbe1a968676e4f5519b082bf1e27a4cdcf66dd60af66dbc26b3e604f957f7e9
        - name: kind
          value: task
        resolver: bundles
      when:
      - input: $(params.skip-checks)
        operator: in
        values:
        - "false"
      - input: $(tasks.coverity-availability-check.results.STATUS)
        operator: in
        values:
        - success
    - name: coverity-availability-check
      runAfter:
      - build-image-index
      taskRef:
        params:
        - name: name
          value: coverity-availability-check
        - name: bundle
          value: quay.io/konflux-ci/tekton-catalog/task-coverity-availability-check:0.2@sha256:db2b267dc15e4ed17f704ee91b8e9b38068e1a35b1018a328fdca621819d74c6
        - name: kind
          value: task
        resolver: bundles
      when:
      - input: $(params.skip-checks)
        operator: in
        values:
        - "false"
    - name: sast-shell-check
      params:
      - name: image-digest
        value: $(tasks.build-image-index.results.IMAGE_DIGEST)
      - name: image-url
        value: $(tasks.build-image-index.results.IMAGE_URL)
      - name: SOURCE_ARTIFACT
        value: $(tasks.prefetch-dependencies.results.SOURCE_ARTIFACT)
      - name: CACHI2_ARTIFACT
        value: $(tasks.prefetch-dependencies.results.CACHI2_ARTIFACT)
      runAfter:
      - build-image-index
      taskRef:
        params:
        - name: name
          value: sast-shell-check-oci-ta
        - name: bundle
          value: quay.io/konflux-ci/tekton-catalog/task-sast-shell-check-oci-ta:0.1@sha256:bf7bdde00b7212f730c1356672290af6f38d070da2c8a316987b5c32fd49e0b9
        - name: kind
          value: task
        resolver: bundles
      when:
      - input: $(params.skip-checks)
        operator: in
        values:
        - "false"
    - name: sast-unicode-check
      params:
      - name: image-digest
        value: $(tasks.build-image-index.results.IMAGE_DIGEST)
      - name: image-url
        value: $(tasks.build-image-index.results.IMAGE_URL)
      - name: SOURCE_ARTIFACT
        value: $(tasks.prefetch-dependencies.results.SOURCE_ARTIFACT)
      - name: CACHI2_ARTIFACT
        value: $(tasks.prefetch-dependencies.results.CACHI2_ARTIFACT)
      runAfter:
      - build-image-index
      taskRef:
        params:
        - name: name
          value: sast-unicode-check-oci-ta
        - name: bundle
          value: quay.io/konflux-ci/tekton-catalog/task-sast-unicode-check-oci-ta:0.3@sha256:a2bde66f6b4164620298c7d709b8f08515409404000fa1dc2260d2508b135651
        - name: kind
          value: task
        resolver: bundles
      when:
      - input: $(params.skip-checks)
        operator: in
        values:
        - "false"
    - name: apply-tags
      params:
      - name: IMAGE_URL
        value: $(tasks.build-image-index.results.IMAGE_URL)
      - name: IMAGE_DIGEST
        value: $(tasks.build-image-index.results.IMAGE_DIGEST)
      runAfter:
      - build-image-index
      taskRef:
        params:
        - name: name
          value: apply-tags
        - name: bundle
          value: quay.io/konflux-ci/tekton-catalog/task-apply-tags:0.2@sha256:e0de426d492e195f59c99d2ea1ca0df7bfb8c689f5d1468fe7f70eb8684b8d02
        - name: kind
          value: task
        resolver: bundles
    - name: push-dockerfile
      params:
      - name: IMAGE
        value: $(tasks.build-image-index.results.IMAGE_URL)
      - name: IMAGE_DIGEST
        value: $(tasks.build-image-index.results.IMAGE_DIGEST)
      - name: DOCKERFILE
        value: $(params.dockerfile)
      - name: CONTEXT
        value: $(params.path-context)
      - name: SOURCE_ARTIFACT
        value: $(tasks.prefetch-dependencies.results.SOURCE_ARTIFACT)
      runAfter:
      - build-image-index
      taskRef:
        params:
        - name: name
          value: push-dockerfile-oci-ta
        - name: bundle
          value: quay.io/konflux-ci/tekton-catalog/task-push-dockerfile-oci-ta:0.1@sha256:235ef6e835de8171c07b8a7f8947d0b40bfcff999e1ff3cb6ddd9acc65c48430
        - name: kind
          value: task
        resolver: bundles
    - name: rpms-signature-scan
      params:
      - name: image-url
        value: $(tasks.build-image-index.results.IMAGE_URL)
      - name: image-digest
        value: $(tasks.build-image-index.results.IMAGE_DIGEST)
      runAfter:
      - build-image-index
      taskRef:
        params:
        - name: name
          value: rpms-signature-scan
        - name: bundle
          value: quay.io/konflux-ci/tekton-catalog/task-rpms-signature-scan:0.2@sha256:1b6c20ab3dbfb0972803d3ebcb2fa72642e59400c77bd66dfd82028bdd09e120
        - name: kind
          value: task
        resolver: bundles
      when:
      - input: $(params.skip-checks)
        operator: in
        values:
        - "false"
    workspaces:
    - name: git-auth
      optional: true
    - name: netrc
      optional: true
  taskRunTemplate:
    serviceAccountName: build-pipeline-odh-kuberay-operator-controller
  workspaces:
  - name: git-auth
    secret:
      secretName: '{{ git_auth_secret }}'
status: {}<|MERGE_RESOLUTION|>--- conflicted
+++ resolved
@@ -7,14 +7,8 @@
     build.appstudio.redhat.com/target_branch: '{{target_branch}}'
     pipelinesascode.tekton.dev/cancel-in-progress: "false"
     pipelinesascode.tekton.dev/max-keep-runs: "3"
-<<<<<<< HEAD
-    pipelinesascode.tekton.dev/on-cel-expression: event == "push" && target_branch == "release-v1.4.0"
-  creationTimestamp:
-=======
-    pipelinesascode.tekton.dev/on-cel-expression: event == "push" && target_branch
-      == "release-v1.4.2"
+    pipelinesascode.tekton.dev/on-cel-expression: event == "push" && target_branch == "release-v1.4.2"
   creationTimestamp: null
->>>>>>> 0de20802
   labels:
     appstudio.openshift.io/application: opendatahub-release
     appstudio.openshift.io/component: odh-kuberay-operator-controller
