--- conflicted
+++ resolved
@@ -3,11 +3,7 @@
 exclude: _generated.go$|\.svg$|^third_party/|^proto/swagger/|^apiserver/pkg/swagger/datafile.go$|^docs/reference/api.md$|^config/grafana/
 
 default_language_version:
-<<<<<<< HEAD
-  golang: 1.23.2
-=======
   golang: 1.24.2
->>>>>>> a9bcb2e4
 
 repos:
   - repo: https://github.com/pre-commit/pre-commit-hooks
@@ -44,21 +40,13 @@
       - id: golangci-lint
         name: golangci-lint
         entry: ./scripts/lint.sh
-<<<<<<< HEAD
-        types: [ go ]
-=======
         types: [go]
->>>>>>> a9bcb2e4
         language: golang
         require_serial: true
         always_run: true
         pass_filenames: false
         additional_dependencies:
-<<<<<<< HEAD
-          - github.com/golangci/golangci-lint/cmd/golangci-lint@v1.60.3
-=======
           - github.com/golangci/golangci-lint/cmd/golangci-lint@v1.64.8
->>>>>>> a9bcb2e4
       - id: generate-crd-schema
         name: generate CRD schemas for use of kubeconform
         entry: ./scripts/generate-crd-schema.sh
@@ -81,14 +69,6 @@
   - repo: https://github.com/igorshubovych/markdownlint-cli
     rev: v0.44.0
     hooks:
-<<<<<<< HEAD
-      - id: markdownlint
-        name: Markdown linting
-        args:
-          - --config
-          - ci/markdownlint.yaml
-          - --fix
-=======
       - id: markdownlint-fix
         name: Markdown linting
         args:
@@ -110,5 +90,4 @@
           - --chart-search-root=helm-chart
           - --chart-to-generate=helm-chart/kuberay-operator
           - --template-files=README.md.gotmpl
-          - --sort-values-order=file
->>>>>>> a9bcb2e4
+          - --sort-values-order=file