--- conflicted
+++ resolved
@@ -126,13 +126,8 @@
             new_cluster_name = self.get_active_ray_cluster_name()
             assert new_cluster_name != self.old_cluster_name
 
-<<<<<<< HEAD
             # The old RayCluster will continue to exist for a while to allow the k8s service
             # enough time to fully redirect traffic to the new RayCluster. During this period,
-=======
-            # The old RayCluster will continue to exist for a while to allow the k8s service 
-            # enough time to fully redirect traffic to the new RayCluster. During this period, 
->>>>>>> cb337cf1
             # queries might still be processed by either the old or the new RayCluster.
             custom_api = K8S_CLUSTER_MANAGER.k8s_client_dict[CONST.K8S_CR_CLIENT_KEY]
             while time.time() - self.start < self.timeout:
@@ -143,11 +138,6 @@
                     logger.info(f'Ray service has fully moved to cluster "{new_cluster_name}"')
                     return
                 self.query_rule.assert_rule(self.custom_resource_object, self.namespace)
-<<<<<<< HEAD
-
-=======
-            
->>>>>>> cb337cf1
 
 
 class RayServiceDeleteCREvent(CREvent):
