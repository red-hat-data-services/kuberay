<!-- markdownlint-disable MD013 -->
# KubeRay Release Process

## Prerequisite

You need write access to the [KubeRay repo](https://github.com/ray-project/kuberay) to cut a release branch and create a release tag.

## Overview

Each KubeRay minor release series (e.g., `v1.3.X`) is maintained on its own release branch.
For example, the `v1.3.X` releases are cut from the `release-1.3` branch.
Patch releases (e.g., `v1.3.1`) involve cherry-picking commits onto the corresponding release branch.
Release candidates (e.g., `v1.4.0-rc.0`) are usually cut from the `master` branch.

The high-level steps for a new minor or patch release are:

1. For new minor releases, create a release branch (e.g., `release-1.4`) from `master` if it doesn't exist.
2. Update KubeRay version references in the release branch.
3. Create and push a new git tag based on the target release version (e.g., `v1.4.0`).
4. Publish container images by running the `release-image-build` GitHub Actions workflow.
5. Publish kubectl plugin binaries by running the `release-kubectl-plugin` GitHub Actions workflow.
6. Update the [kuberay-helm](https://github.com/ray-project/kuberay-helm) repository to publish the new Helm chart versions.
7. Validate the release artifacts (images, charts).
8. Generate the CHANGELOG for the release.
9. Publish the release notes on GitHub Releases.
10. Update Ray documentation to refer to the new KubeRay version.

See the next section for more details on each step.

## Steps

*(Example commands use `v1.4.0` as the target release and `release-1.4` as the branch.)*

---

### Step 1: Create or Prepare the Release Branch

**For a new minor release (e.g., `v1.4.0` from `master`):**

1. Ensure your local `master` branch is up-to-date:

    ```bash
    # Ensure you are on the master branch
    git checkout master
    # Fetch the latest changes from upstream
    git fetch upstream
    # Reset your local master to match the upstream master
    git reset --hard upstream/master
    # Or, if you have local changes you need to manage carefully:
    # git pull --rebase upstream master
    ```

2. Create the release branch (e.g., `release-1.4`) from `upstream/master`:

    ```bash
    # Create the branch locally from the latest upstream master
    git checkout -b release-1.4 upstream/master
    ```

3. Push the new release branch to the `upstream` repository:

    ```bash
    git push upstream release-1.4
    ```

4. Set the upstream tracking branch locally to avoid accidentally merging `master` later:

    ```bash
    git branch --set-upstream-to upstream/release-1.4
    ```

5. **Verify CI:** GitHub Actions workflows run on `master` and all `release-*` branches. Check the [Actions tab](https://github.com/ray-project/kuberay/actions) for the `kuberay` repository and ensure all workflows are passing on the newly created `release-1.4` branch.

6. Update Ray CI to trigger nightly tests against the new kuberay release branch. See [example PR #51539](https://github.com/ray-project/ray/pull/51539).

---

### Step 2: Update KubeRay Version References

On the release branch (`release-1.4` in this example), update all references to the KubeRay version number (e.g., `1.4.0`).

Update the version in the following files:

* `helm-chart/kuberay-apiserver/Chart.yaml` (chart version)
* `helm-chart/kuberay-apiserver/values.yaml` (image tag)
* `helm-chart/kuberay-operator/Chart.yaml` (chart version)
* `helm-chart/kuberay-operator/values.yaml` (image tag)
* `helm-chart/ray-cluster/Chart.yaml` (chart version)
* `ray-operator/config/default/kustomization.yaml` (image tag)
* `ray-operator/controllers/ray/utils/constant.go` (`KUBERAY_VERSION` constant)

Open a PR to the release branch with these changes.
Refer to a previous version bump PR for guidance, like [PR #3071](https://github.com/ray-project/kuberay/pull/3071/files).

---

### Step 3: Create and Push the Git Tag

1. Ensure you are on the correct release branch and it includes the version bump commit:

    ```bash
    git checkout release-1.4
    git pull --rebase upstream release-1.4
    ```

2. Verify the latest commit is the version bump commit:

    ```bash
    git log -1
    # Check the commit message and changes:
    # git show
    ```

3. Create the git tag (using the `vX.Y.Z` format, e.g., `v1.4.0`):

    ```bash
    # Create a tag
    git tag v1.4.0
    ```

4. Push the tag to the `upstream` repository:

    ```bash
    git push upstream v1.4.0
    ```

---

### Step 4: Publish Release Images

Trigger the [`release-image-build`](https://github.com/ray-project/kuberay/actions/workflows/image-release.yaml) workflow to build and publish the KubeRay container images.

1. Navigate to the workflow page: [https://github.com/ray-project/kuberay/actions/workflows/image-release.yaml](https://github.com/ray-project/kuberay/actions/workflows/image-release.yaml)
2. Click the **"Run workflow"** dropdown button.
3. Set the parameters:
    * **Use workflow from:** Select **`Tags`** and choose the tag you just pushed (e.g., **`v1.4.0`**).
4. Click **"Run workflow"**.

**Verification:** Monitor the workflow run. Once completed successfully, check that the corresponding image tags are available on [quay.io](https://quay.io/repository/kuberay/operator?tab=tags).

---

### Step 5: Publish Kubectl Plugin Release

Trigger the [`release-kubectl-plugin`](https://github.com/ray-project/kuberay/actions/workflows/kubectl-plugin-release.yaml) workflow to build and publish the `kubectl-ray` binary.

1. Navigate to the workflow page: [https://github.com/ray-project/kuberay/actions/workflows/kubectl-plugin-release.yaml](https://github.com/ray-project/kuberay/actions/workflows/kubectl-plugin-release.yaml)
2. Click the **"Run workflow"** dropdown button.
3. Set the parameters:
    * **Use workflow from:** Select **`Tags`** and choose the tag for the release (e.g., **`v1.4.0`**).
4. Click **"Run workflow"**.

**Verification:**

* Monitor the workflow run for success.
* Check the [KubeRay Releases page](https://github.com/ray-project/kuberay/releases). A draft release corresponding to the tag `v1.4.0` should have been created (or updated if it existed) with the plugin binaries attached as assets.
* The workflow should automatically open a Pull Request in the [krew-index repository](https://github.com/kubernetes-sigs/krew-index) to update the plugin version for `kubectl krew`. Check for this PR and ensure it looks correct. It might require manual approval/merge by krew maintainers.

---

### Step 6: Publish KubeRay Helm Charts

<<<<<<< HEAD
* Open another PR in the Ray repo to update the branch used to kick off tests from the Ray release automation pipeline to test with the nightly (context and step location: <https://github.com/ray-project/ray/pull/51539>).

* Announce the `rc0` release on the KubeRay slack, with deployment instructions ([example](https://ray-distributed.slack.com/archives/C02GFQ82JPM/p1680555251566609)).
=======
Helm charts are published via the [ray-project/kuberay-helm](https://github.com/ray-project/kuberay-helm) repository. This repo uses release branches (`release-X.Y`) mirroring the main `kuberay` repo.
See [helm-chart.md](./helm-chart.md) for the end-to-end workflow. Below are steps to cut a new release branch in the kuberay-helm repo and publish new charts.
>>>>>>> a9bcb2e4

1. **Create Release Branch (if it doesn't exist):**
    * Clone the `kuberay-helm` repository if you haven't already.
    * Set up an `upstream` remote: `git remote add upstream git@github.com:ray-project/kuberay-helm.git`
    * If the branch `release-1.4` does *not* exist in `kuberay-helm`:

        ```bash
        cd kuberay-helm
        git fetch upstream
        # Create the branch from the latest main branch
        git checkout -b release-1.4 upstream/main
        git push upstream release-1.4
        # Set tracking branch
        git branch --set-upstream-to upstream/release-1.4
        cd ..
        ```

    * *Note:* Creating a new release branch might trigger CI in `kuberay-helm`, but it shouldn't publish new chart versions yet as the chart files haven't changed.

2. **Sync Helm Charts:**
    * Ensure your local `kuberay` repository is on the release branch (`release-1.4`) and up-to-date (including the version bump from Step 2).

        ```bash
        cd kuberay
        git checkout release-1.4
        git pull --rebase upstream release-1.4
        cd ..
        ```

    * Copy the updated Helm charts from the `kuberay` repo to the `kuberay-helm` repo. *This assumes `kuberay` and `kuberay-helm` are in the same parent directory.*

        ```bash
        cd kuberay-helm
        # Ensure you are on the correct release branch
        git checkout release-1.4
        git pull --rebase upstream release-1.4

        # Remove old charts first to handle deleted files
        rm -rf helm-chart/
        # Copy the updated charts from the kuberay repo
        cp -R ../kuberay/helm-chart/ .
        ```

3. **Commit and Create Pull Request:**
    * Stage the changes in the `kuberay-helm` repository:

        ```bash
        git status # Verify changes
        git add helm-chart/
        git commit -m "Update Helm charts to KubeRay v1.4.0"
        ```

    * Push the changes to your fork of `kuberay-helm` (or directly if you have permissions, though PR is safer):

        ```bash
        # Example assuming 'origin' remote points to your fork
        git push origin release-1.4
        ```

    * Open a Pull Request from your fork. See [example PR #54](https://github.com/ray-project/kuberay-helm/pull/54).

4. **Merge and Verify:**
    * Once the PR is reviewed and merged, monitor the GitHub Actions workflows in the `kuberay-helm` repository:
        * [`chart-release`](https://github.com/ray-project/kuberay-helm/actions/workflows/chart-release.yaml)
        * [`pages-build-deployment`](https://github.com/ray-project/kuberay-helm/actions/workflows/pages/pages-build-deployment)
    * Verify that both workflows succeed. This indicates the charts have been packaged and added to the Helm repository index hosted via GitHub Pages.

---

### Step 7: Validate the Release

Perform basic validation to ensure the released artifacts work together.

1. Update your local Helm repository:

    ```bash
    helm repo add kuberay https://ray-project.github.io/kuberay-helm/
    helm repo update kuberay
    ```

2. Search for the new chart versions:

    ```bash
    helm search repo kuberay/kuberay-operator --versions
    helm search repo kuberay/ray-cluster --versions
    # Verify that version 1.4.0 (or your target version) appears
    ```

3. Install KubeRay using the new chart versions on a test cluster (e.g., Kind, Minikube):

    ```bash
    # Example using Kind
    kind create cluster

    # Install the operator using the specific version
    helm install kuberay-operator kuberay/kuberay-operator --version <new-version>

    # Install a sample RayCluster using the specific chart version
    helm install raycluster kuberay/ray-cluster --version <new-version>
    ```

4. Check the pods and basic functionality:

    ```bash
    kubectl get pods
    ```

    You should see the kuberay-operator pod in `Running` state and 1 active RayCluster.

5. Validate Go modules are published:

    ```bash
    go install github.com/ray-project/kuberay/ray-operator@v1.4.0
    ```

---

### Step 8: Generate the CHANGELOG

Follow [Generating the changelog for a release](https://github.com/ray-project/kuberay/blob/master/docs/release/changelog.md) to generate the change log for the new release.

---

### Step 9: Publish Release Notes

1. Go to the [KubeRay Releases page](https://github.com/ray-project/kuberay/releases).
2. Find the **draft release** that was created automatically in Step 5 or create a new one if needed, targeting the tag `v1.4.0`.
3. Click **"Edit"** on the draft release.
4. Paste the generated **CHANGELOG** content from Step 8 into the release description.
5. Add any additional release highlights, bug fixes, known issues, etc.
6. Ensure the correct tag (`v1.4.0`) is selected.
7. Verify the attached assets (kubectl plugins) are correct.
8. Mark the release as **"Latest release"** if appropriate (usually for the newest stable release).
9. Click **"Publish release"**.

Announce the new release in the [kuberay Slack channel](https://ray.slack.com/archives/C01CKH05XBN).

---

### Step 10: Update ray.io documentation

Update all references to the KubeRay version in the ray.io documentation.<|MERGE_RESOLUTION|>--- conflicted
+++ resolved
@@ -160,14 +160,8 @@
 
 ### Step 6: Publish KubeRay Helm Charts
 
-<<<<<<< HEAD
-* Open another PR in the Ray repo to update the branch used to kick off tests from the Ray release automation pipeline to test with the nightly (context and step location: <https://github.com/ray-project/ray/pull/51539>).
-
-* Announce the `rc0` release on the KubeRay slack, with deployment instructions ([example](https://ray-distributed.slack.com/archives/C02GFQ82JPM/p1680555251566609)).
-=======
 Helm charts are published via the [ray-project/kuberay-helm](https://github.com/ray-project/kuberay-helm) repository. This repo uses release branches (`release-X.Y`) mirroring the main `kuberay` repo.
 See [helm-chart.md](./helm-chart.md) for the end-to-end workflow. Below are steps to cut a new release branch in the kuberay-helm repo and publish new charts.
->>>>>>> a9bcb2e4
 
 1. **Create Release Branch (if it doesn't exist):**
     * Clone the `kuberay-helm` repository if you haven't already.
