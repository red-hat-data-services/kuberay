--- conflicted
+++ resolved
@@ -1,9 +1,5 @@
 # Build the backend service
-<<<<<<< HEAD
-FROM golang:1.23.6-bullseye AS builder
-=======
 FROM golang:1.24.2-bullseye AS builder
->>>>>>> a9bcb2e4
 
 WORKDIR /workspace
 
