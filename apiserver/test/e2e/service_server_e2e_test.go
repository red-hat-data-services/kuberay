package e2e

import (
	"context"
	"net/http"
	"testing"
	"time"

	kuberayHTTP "github.com/ray-project/kuberay/apiserver/pkg/http"
	api "github.com/ray-project/kuberay/proto/go_client"
	"github.com/stretchr/testify/assert"
	"github.com/stretchr/testify/require"
	"k8s.io/apimachinery/pkg/util/wait"

	rayv1api "github.com/ray-project/kuberay/ray-operator/apis/ray/v1"
)

// TestServiceServerV2 sequentially iterates over the endpoints of the service endpoints using
// V2 configurations (yaml)
func TestCreateServiceV2(t *testing.T) {
	tCtx, err := NewEnd2EndTestingContext(t)
	require.NoError(t, err, "No error expected when creating testing context")

	tCtx.CreateComputeTemplate(t)
	t.Cleanup(func() {
		tCtx.DeleteComputeTemplate(t)
	})
	clusterSpec := &api.ClusterSpec{
		HeadGroupSpec: &api.HeadGroupSpec{
			ComputeTemplate: tCtx.GetComputeTemplateName(),
			Image:           tCtx.GetRayImage(),
			ServiceType:     "NodePort",
			EnableIngress:   false,
			RayStartParams: map[string]string{
				"dashboard-host":      "0.0.0.0",
				"metrics-export-port": "8080",
			},
		},
		WorkerGroupSpec: []*api.WorkerGroupSpec{
			{
				GroupName:       "small-wg",
				ComputeTemplate: tCtx.GetComputeTemplateName(),
				Image:           tCtx.GetRayImage(),
				Replicas:        1,
				MinReplicas:     1,
				MaxReplicas:     5,
				RayStartParams: map[string]string{
					"dashboard-host":      "0.0.0.0",
					"metrics-export-port": "8080",
				},
			},
		},
	}

	tests := []GenericEnd2EndTest[*api.CreateRayServiceRequest]{
		{
			Name: "Create a fruit stand ray service using V2 configuration",
			Input: &api.CreateRayServiceRequest{
				Service: &api.RayService{
					Name:                               tCtx.GetNextName(),
					Namespace:                          tCtx.GetNamespaceName(),
					User:                               "user1",
<<<<<<< HEAD
					Version:                            "2.9.0",
=======
					Version:                            tCtx.GetRayVersion(),
>>>>>>> 92d4a63f
					ServeConfig_V2:                     "applications:\n  - name: fruit_app\n    import_path: fruit.deployment_graph\n    route_prefix: /fruit\n    runtime_env:\n      working_dir: \"https://github.com/ray-project/test_dag/archive/78b4a5da38796123d9f9ffff59bab2792a043e95.zip\"\n    deployments:\n      - name: MangoStand\n        num_replicas: 2\n        max_replicas_per_node: 1\n        user_config:\n          price: 3\n        ray_actor_options:\n          num_cpus: 0.1\n      - name: OrangeStand\n        num_replicas: 1\n        user_config:\n          price: 2\n        ray_actor_options:\n          num_cpus: 0.1\n      - name: PearStand\n        num_replicas: 1\n        user_config:\n          price: 1\n        ray_actor_options:\n          num_cpus: 0.1\n      - name: FruitMarket\n        num_replicas: 1\n        ray_actor_options:\n          num_cpus: 0.1\n  - name: math_app\n    import_path: conditional_dag.serve_dag\n    route_prefix: /calc\n    runtime_env:\n      working_dir: \"https://github.com/ray-project/test_dag/archive/78b4a5da38796123d9f9ffff59bab2792a043e95.zip\"\n    deployments:\n      - name: Adder\n        num_replicas: 1\n        user_config:\n          increment: 3\n        ray_actor_options:\n          num_cpus: 0.1\n      - name: Multiplier\n        num_replicas: 1\n        user_config:\n          factor: 5\n        ray_actor_options:\n          num_cpus: 0.1\n      - name: Router\n        num_replicas: 1\n",
					ServiceUnhealthySecondThreshold:    10,
					DeploymentUnhealthySecondThreshold: 20,
					ClusterSpec:                        clusterSpec,
				},
				Namespace: tCtx.GetNamespaceName(),
			},
			ExpectedError: nil,
		},
		{
			Name: "Create a service request with no namespace value",
			Input: &api.CreateRayServiceRequest{
				Service:   &api.RayService{},
				Namespace: "",
			},
			ExpectedError: &kuberayHTTP.KuberayAPIServerClientError{
				HTTPStatusCode: http.StatusNotFound,
			},
		},
		{
			Name: "Create a service request with mismatching namespaces",
			Input: &api.CreateRayServiceRequest{
				Service: &api.RayService{
					Namespace: "another-namespace-name",
				},
				Namespace: tCtx.GetNamespaceName(),
			},
			ExpectedError: &kuberayHTTP.KuberayAPIServerClientError{
				HTTPStatusCode: http.StatusBadRequest,
			},
		},
		{
			Name: "Create a service request with no name",
			Input: &api.CreateRayServiceRequest{
				Service: &api.RayService{
					Namespace: tCtx.GetNamespaceName(),
					Name:      "",
				},
				Namespace: tCtx.GetNamespaceName(),
			},
			ExpectedError: &kuberayHTTP.KuberayAPIServerClientError{
				HTTPStatusCode: http.StatusBadRequest,
			},
		},
		{
			Name: "Create a service request with no user",
			Input: &api.CreateRayServiceRequest{
				Service: &api.RayService{
					Namespace: tCtx.GetNamespaceName(),
					Name:      tCtx.GetNextName(),
				},
				Namespace: tCtx.GetNamespaceName(),
			},
			ExpectedError: &kuberayHTTP.KuberayAPIServerClientError{
				HTTPStatusCode: http.StatusBadRequest,
			},
		},
		{
			Name: "Create a service request with no cluster spec",
			Input: &api.CreateRayServiceRequest{
				Service: &api.RayService{
					Namespace:   tCtx.GetNamespaceName(),
					Name:        tCtx.GetNextName(),
					ClusterSpec: nil,
				},
				Namespace: tCtx.GetNamespaceName(),
			},
			ExpectedError: &kuberayHTTP.KuberayAPIServerClientError{
				HTTPStatusCode: http.StatusBadRequest,
			},
		},
	}
	// Execute tests sequentially
	for _, tc := range tests {
		tc := tc // capture range variable
		t.Run(tc.Name, func(t *testing.T) {
			actualService, actualRpcStatus, err := tCtx.GetRayApiServerClient().CreateRayService(tc.Input)
			if tc.ExpectedError == nil {
				require.NoError(t, err, "No error expected")
				require.Nil(t, actualRpcStatus, "No RPC status expected")
				require.NotNil(t, actualService, "A service is expected")
				waitForRunningService(t, tCtx, actualService.Name)
				tCtx.DeleteRayService(t, actualService.Name)
			} else {
				require.EqualError(t, err, tc.ExpectedError.Error(), "Matching error expected")
				require.NotNil(t, actualRpcStatus, "A not nill RPC status is required")
			}
		})
	}
}

func TestDeleteService(t *testing.T) {
	tCtx, err := NewEnd2EndTestingContext(t)
	require.NoError(t, err, "No error expected when creating testing context")

	tCtx.CreateComputeTemplate(t)
	t.Cleanup(func() {
		tCtx.DeleteComputeTemplate(t)
	})
	testServiceRequest := createTestServiceV2(t, tCtx)

	tests := []GenericEnd2EndTest[*api.DeleteRayServiceRequest]{
		{
			Name: "Delete an existing service",
			Input: &api.DeleteRayServiceRequest{
				Name:      testServiceRequest.Service.Name,
				Namespace: testServiceRequest.Namespace,
			},
			ExpectedError: nil,
		},
		{
			Name: "Delete a non existing service",
			Input: &api.DeleteRayServiceRequest{
				Name:      "a-bogus-job-name",
				Namespace: tCtx.GetNamespaceName(),
			},
			ExpectedError: &kuberayHTTP.KuberayAPIServerClientError{
				HTTPStatusCode: http.StatusNotFound,
			},
		},
		{
			Name: "Delete a service without providing a namespace",
			Input: &api.DeleteRayServiceRequest{
				Name:      testServiceRequest.Service.Name,
				Namespace: "",
			},
			ExpectedError: &kuberayHTTP.KuberayAPIServerClientError{
				HTTPStatusCode: http.StatusNotFound,
			},
		},
	}
	// Execute tests sequentially
	for _, tc := range tests {
		tc := tc // capture range variable
		t.Run(tc.Name, func(t *testing.T) {
			actualRpcStatus, err := tCtx.GetRayApiServerClient().DeleteRayService(tc.Input)
			if tc.ExpectedError == nil {
				require.NoError(t, err, "No error expected")
				require.Nil(t, actualRpcStatus, "No RPC status expected")
				waitForDeletedService(t, tCtx, testServiceRequest.Service.Name)
			} else {
				require.EqualError(t, err, tc.ExpectedError.Error(), "Matching error expected")
				require.NotNil(t, actualRpcStatus, "A not nill RPC status is required")
			}
		})
	}
}

func TestGetAllServices(t *testing.T) {
	tCtx, err := NewEnd2EndTestingContext(t)
	require.NoError(t, err, "No error expected when creating testing context")

	tCtx.CreateComputeTemplate(t)
	t.Cleanup(func() {
		tCtx.DeleteComputeTemplate(t)
	})
	testServiceRequest := createTestServiceV2(t, tCtx)
	t.Cleanup(func() {
		tCtx.DeleteRayService(t, testServiceRequest.Service.Name)
	})

	response, actualRpcStatus, err := tCtx.GetRayApiServerClient().ListAllRayServices()
	require.NoError(t, err, "No error expected")
	require.Nil(t, actualRpcStatus, "No RPC status expected")
	require.NotNil(t, response, "A response is expected")
	require.NotEmpty(t, response.Services, "A list of services is required")
	require.Equal(t, testServiceRequest.Service.Name, response.Services[0].Name)
	require.Equal(t, tCtx.GetNamespaceName(), response.Services[0].Namespace)
}

func TestGetServicesInNamespace(t *testing.T) {
	tCtx, err := NewEnd2EndTestingContext(t)
	require.NoError(t, err, "No error expected when creating testing context")

	tCtx.CreateComputeTemplate(t)
	t.Cleanup(func() {
		tCtx.DeleteComputeTemplate(t)
	})
	testServiceRequest := createTestServiceV2(t, tCtx)
	t.Cleanup(func() {
		tCtx.DeleteRayService(t, testServiceRequest.Service.Name)
	})

	response, actualRpcStatus, err := tCtx.GetRayApiServerClient().ListRayServices(&api.ListRayServicesRequest{
		Namespace: tCtx.GetNamespaceName(),
	})
	require.NoError(t, err, "No error expected")
	require.Nil(t, actualRpcStatus, "No RPC status expected")
	require.NotNil(t, response, "A response is expected")
	require.NotEmpty(t, response.Services, "A list of compute templates is required")
	require.Equal(t, testServiceRequest.Service.Name, response.Services[0].Name)
	require.Equal(t, tCtx.GetNamespaceName(), response.Services[0].Namespace)
}

func TestGetService(t *testing.T) {
	tCtx, err := NewEnd2EndTestingContext(t)
	require.NoError(t, err, "No error expected when creating testing context")

	tCtx.CreateComputeTemplate(t)
	t.Cleanup(func() {
		tCtx.DeleteComputeTemplate(t)
	})
	testServiceRequest := createTestServiceV2(t, tCtx)
	t.Cleanup(func() {
		tCtx.DeleteRayService(t, testServiceRequest.Service.Name)
	})
	tests := []GenericEnd2EndTest[*api.GetRayServiceRequest]{
		{
			Name: "Get job by name in a namespace",
			Input: &api.GetRayServiceRequest{
				Name:      testServiceRequest.Service.Name,
				Namespace: tCtx.GetNamespaceName(),
			},
			ExpectedError: nil,
		},
		{
			Name: "Get non existing job",
			Input: &api.GetRayServiceRequest{
				Name:      "a-bogus-cluster-name",
				Namespace: tCtx.GetNamespaceName(),
			},
			ExpectedError: &kuberayHTTP.KuberayAPIServerClientError{
				HTTPStatusCode: http.StatusNotFound,
			},
		},
		{
			Name: "Get a job with no Name",
			Input: &api.GetRayServiceRequest{
				Namespace: tCtx.GetNamespaceName(),
			},
			ExpectedError: &kuberayHTTP.KuberayAPIServerClientError{
				HTTPStatusCode: http.StatusBadRequest,
			},
		},
		{
			Name: "Get a job with no namespace",
			Input: &api.GetRayServiceRequest{
				Name: "some-Name",
			},
			ExpectedError: &kuberayHTTP.KuberayAPIServerClientError{
				HTTPStatusCode: http.StatusNotFound,
			},
		},
	}
	// Execute tests sequentially
	for _, tc := range tests {
		tc := tc // capture range variable
		t.Run(tc.Name, func(t *testing.T) {
			actualService, actualRpcStatus, err := tCtx.GetRayApiServerClient().GetRayService(tc.Input)
			if tc.ExpectedError == nil {
				require.NoError(t, err, "No error expected")
				require.Nil(t, actualRpcStatus, "No RPC status expected")
				require.Equal(t, tc.Input.Name, actualService.Name)
				require.Equal(t, tCtx.GetNamespaceName(), actualService.Namespace)
			} else {
				require.EqualError(t, err, tc.ExpectedError.Error(), "Matching error expected")
				require.NotNil(t, actualRpcStatus, "A not nill RPC status is required")
			}
		})
	}
}

func createTestServiceV2(t *testing.T, tCtx *End2EndTestingContext) *api.CreateRayServiceRequest {
	clusterSpec := &api.ClusterSpec{
		HeadGroupSpec: &api.HeadGroupSpec{
			ComputeTemplate: tCtx.GetComputeTemplateName(),
			Image:           tCtx.GetRayImage(),
			ServiceType:     "NodePort",
			EnableIngress:   false,
			RayStartParams: map[string]string{
				"dashboard-host":      "0.0.0.0",
				"metrics-export-port": "8080",
			},
		},
		WorkerGroupSpec: []*api.WorkerGroupSpec{
			{
				GroupName:       "small-wg",
				ComputeTemplate: tCtx.GetComputeTemplateName(),
				Image:           tCtx.GetRayImage(),
				Replicas:        1,
				MinReplicas:     1,
				MaxReplicas:     5,
				RayStartParams: map[string]string{
					"dashboard-host":      "0.0.0.0",
					"metrics-export-port": "8080",
				},
			},
		},
	}

	testServiceRequest := &api.CreateRayServiceRequest{
		Service: &api.RayService{
			Name:                               tCtx.GetNextName(),
			Namespace:                          tCtx.GetNamespaceName(),
			User:                               "user1",
<<<<<<< HEAD
			Version:                            "2.9.0",
=======
			Version:                            tCtx.GetRayVersion(),
>>>>>>> 92d4a63f
			ServeConfig_V2:                     "applications:\n  - name: fruit_app\n    import_path: fruit.deployment_graph\n    route_prefix: /fruit\n    runtime_env:\n      working_dir: \"https://github.com/ray-project/test_dag/archive/78b4a5da38796123d9f9ffff59bab2792a043e95.zip\"\n    deployments:\n      - name: MangoStand\n        num_replicas: 2\n        max_replicas_per_node: 1\n        user_config:\n          price: 3\n        ray_actor_options:\n          num_cpus: 0.1\n      - name: OrangeStand\n        num_replicas: 1\n        user_config:\n          price: 2\n        ray_actor_options:\n          num_cpus: 0.1\n      - name: PearStand\n        num_replicas: 1\n        user_config:\n          price: 1\n        ray_actor_options:\n          num_cpus: 0.1\n      - name: FruitMarket\n        num_replicas: 1\n        ray_actor_options:\n          num_cpus: 0.1\n  - name: math_app\n    import_path: conditional_dag.serve_dag\n    route_prefix: /calc\n    runtime_env:\n      working_dir: \"https://github.com/ray-project/test_dag/archive/78b4a5da38796123d9f9ffff59bab2792a043e95.zip\"\n    deployments:\n      - name: Adder\n        num_replicas: 1\n        user_config:\n          increment: 3\n        ray_actor_options:\n          num_cpus: 0.1\n      - name: Multiplier\n        num_replicas: 1\n        user_config:\n          factor: 5\n        ray_actor_options:\n          num_cpus: 0.1\n      - name: Router\n        num_replicas: 1\n",
			ServiceUnhealthySecondThreshold:    10,
			DeploymentUnhealthySecondThreshold: 20,
			ClusterSpec:                        clusterSpec,
		},
		Namespace: tCtx.GetNamespaceName(),
	}
	actualService, actualRpcStatus, err := tCtx.GetRayApiServerClient().CreateRayService(testServiceRequest)
	require.NoError(t, err, "No error expected")
	require.Nil(t, actualRpcStatus, "No RPC status expected")
	require.NotNil(t, actualService, "A service is expected")
	waitForRunningService(t, tCtx, actualService.Name)

	return testServiceRequest
}

func waitForRunningService(t *testing.T, tCtx *End2EndTestingContext, serviceName string) {
	// wait for the service to be in a running state for 3 minutes
	// if is not in that state, return an error
	err := wait.PollUntilContextTimeout(tCtx.ctx, 500*time.Millisecond, 3*time.Minute, false, func(_ context.Context) (done bool, err error) {
		rayService, err00 := tCtx.GetRayServiceByName(serviceName)
		if err00 != nil {
			return true, err00
		}
		t.Logf("Found status of '%s' for ray service '%s'", rayService.Status.ServiceStatus, serviceName)
		return rayService.Status.ServiceStatus == rayv1api.Running, nil
	})
	require.NoErrorf(t, err, "No error expected when getting ray service: '%s', err %v", serviceName, err)
}

func waitForDeletedService(t *testing.T, tCtx *End2EndTestingContext, serviceName string) {
	// wait for the service to be deleted
	// if is not in that state, return an error
	err := wait.PollUntilContextTimeout(tCtx.ctx, 500*time.Millisecond, 3*time.Minute, false, func(_ context.Context) (done bool, err error) {
		rayService, err00 := tCtx.GetRayServiceByName(serviceName)
		if err00 != nil &&
			assert.EqualError(t, err00, "rayservices.ray.io \""+serviceName+"\" not found") {
			return true, nil
		}
		t.Logf("Found status of '%s' for ray service '%s'", rayService.Status.ServiceStatus, serviceName)
		return false, err00
	})
	require.NoErrorf(t, err, "No error expected when deleting ray service: '%s', err %v", serviceName, err)
}<|MERGE_RESOLUTION|>--- conflicted
+++ resolved
@@ -60,11 +60,7 @@
 					Name:                               tCtx.GetNextName(),
 					Namespace:                          tCtx.GetNamespaceName(),
 					User:                               "user1",
-<<<<<<< HEAD
-					Version:                            "2.9.0",
-=======
 					Version:                            tCtx.GetRayVersion(),
->>>>>>> 92d4a63f
 					ServeConfig_V2:                     "applications:\n  - name: fruit_app\n    import_path: fruit.deployment_graph\n    route_prefix: /fruit\n    runtime_env:\n      working_dir: \"https://github.com/ray-project/test_dag/archive/78b4a5da38796123d9f9ffff59bab2792a043e95.zip\"\n    deployments:\n      - name: MangoStand\n        num_replicas: 2\n        max_replicas_per_node: 1\n        user_config:\n          price: 3\n        ray_actor_options:\n          num_cpus: 0.1\n      - name: OrangeStand\n        num_replicas: 1\n        user_config:\n          price: 2\n        ray_actor_options:\n          num_cpus: 0.1\n      - name: PearStand\n        num_replicas: 1\n        user_config:\n          price: 1\n        ray_actor_options:\n          num_cpus: 0.1\n      - name: FruitMarket\n        num_replicas: 1\n        ray_actor_options:\n          num_cpus: 0.1\n  - name: math_app\n    import_path: conditional_dag.serve_dag\n    route_prefix: /calc\n    runtime_env:\n      working_dir: \"https://github.com/ray-project/test_dag/archive/78b4a5da38796123d9f9ffff59bab2792a043e95.zip\"\n    deployments:\n      - name: Adder\n        num_replicas: 1\n        user_config:\n          increment: 3\n        ray_actor_options:\n          num_cpus: 0.1\n      - name: Multiplier\n        num_replicas: 1\n        user_config:\n          factor: 5\n        ray_actor_options:\n          num_cpus: 0.1\n      - name: Router\n        num_replicas: 1\n",
 					ServiceUnhealthySecondThreshold:    10,
 					DeploymentUnhealthySecondThreshold: 20,
@@ -360,11 +356,7 @@
 			Name:                               tCtx.GetNextName(),
 			Namespace:                          tCtx.GetNamespaceName(),
 			User:                               "user1",
-<<<<<<< HEAD
-			Version:                            "2.9.0",
-=======
 			Version:                            tCtx.GetRayVersion(),
->>>>>>> 92d4a63f
 			ServeConfig_V2:                     "applications:\n  - name: fruit_app\n    import_path: fruit.deployment_graph\n    route_prefix: /fruit\n    runtime_env:\n      working_dir: \"https://github.com/ray-project/test_dag/archive/78b4a5da38796123d9f9ffff59bab2792a043e95.zip\"\n    deployments:\n      - name: MangoStand\n        num_replicas: 2\n        max_replicas_per_node: 1\n        user_config:\n          price: 3\n        ray_actor_options:\n          num_cpus: 0.1\n      - name: OrangeStand\n        num_replicas: 1\n        user_config:\n          price: 2\n        ray_actor_options:\n          num_cpus: 0.1\n      - name: PearStand\n        num_replicas: 1\n        user_config:\n          price: 1\n        ray_actor_options:\n          num_cpus: 0.1\n      - name: FruitMarket\n        num_replicas: 1\n        ray_actor_options:\n          num_cpus: 0.1\n  - name: math_app\n    import_path: conditional_dag.serve_dag\n    route_prefix: /calc\n    runtime_env:\n      working_dir: \"https://github.com/ray-project/test_dag/archive/78b4a5da38796123d9f9ffff59bab2792a043e95.zip\"\n    deployments:\n      - name: Adder\n        num_replicas: 1\n        user_config:\n          increment: 3\n        ray_actor_options:\n          num_cpus: 0.1\n      - name: Multiplier\n        num_replicas: 1\n        user_config:\n          factor: 5\n        ray_actor_options:\n          num_cpus: 0.1\n      - name: Router\n        num_replicas: 1\n",
 			ServiceUnhealthySecondThreshold:    10,
 			DeploymentUnhealthySecondThreshold: 20,
