--- conflicted
+++ resolved
@@ -51,11 +51,7 @@
 			Name:        tCtx.GetNextName(),
 			Namespace:   tCtx.GetNamespaceName(),
 			User:        "boris",
-<<<<<<< HEAD
-			Version:     "2.9.0",
-=======
 			Version:     tCtx.GetRayVersion(),
->>>>>>> a6cf9ad9
 			Environment: api.Cluster_DEV,
 			ClusterSpec: &api.ClusterSpec{
 				EnableInTreeAutoscaling: true,
