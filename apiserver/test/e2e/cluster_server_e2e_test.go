--- conflicted
+++ resolved
@@ -43,11 +43,7 @@
 					Name:        tCtx.GetNextName(),
 					Namespace:   tCtx.GetNamespaceName(),
 					User:        "3cpo",
-<<<<<<< HEAD
-					Version:     "2.9.0",
-=======
-					Version:     tCtx.GetRayVersion(),
->>>>>>> a6cf9ad9
+					Version:     tCtx.GetRayVersion(),
 					Environment: api.Cluster_DEV,
 					ClusterSpec: &api.ClusterSpec{
 						HeadGroupSpec: &api.HeadGroupSpec{
@@ -85,11 +81,7 @@
 					Name:        tCtx.GetNextName(),
 					Namespace:   tCtx.GetNamespaceName(),
 					User:        "boris",
-<<<<<<< HEAD
-					Version:     "2.9.0",
-=======
-					Version:     tCtx.GetRayVersion(),
->>>>>>> a6cf9ad9
+					Version:     tCtx.GetRayVersion(),
 					Environment: api.Cluster_DEV,
 					ClusterSpec: &api.ClusterSpec{
 						HeadGroupSpec: &api.HeadGroupSpec{
@@ -149,11 +141,7 @@
 					Name:        tCtx.GetNextName(),
 					Namespace:   tCtx.GetNamespaceName(),
 					User:        "boris",
-<<<<<<< HEAD
-					Version:     "2.9.0",
-=======
-					Version:     tCtx.GetRayVersion(),
->>>>>>> a6cf9ad9
+					Version:     tCtx.GetRayVersion(),
 					Environment: api.Cluster_DEV,
 					ClusterSpec: &api.ClusterSpec{
 						HeadGroupSpec: &api.HeadGroupSpec{
@@ -261,11 +249,7 @@
 					Name:        tCtx.GetNextName(),
 					Namespace:   tCtx.GetNamespaceName(),
 					User:        "bullwinkle",
-<<<<<<< HEAD
-					Version:     "2.9.0",
-=======
-					Version:     tCtx.GetRayVersion(),
->>>>>>> a6cf9ad9
+					Version:     tCtx.GetRayVersion(),
 					Environment: api.Cluster_DEV,
 					ClusterSpec: nil,
 				},
@@ -282,11 +266,7 @@
 					Name:        tCtx.GetNextName(),
 					Namespace:   tCtx.GetNamespaceName(),
 					User:        "bullwinkle",
-<<<<<<< HEAD
-					Version:     "2.9.0",
-=======
-					Version:     tCtx.GetRayVersion(),
->>>>>>> a6cf9ad9
+					Version:     tCtx.GetRayVersion(),
 					Environment: api.Cluster_DEV,
 					ClusterSpec: &api.ClusterSpec{},
 				},
@@ -303,11 +283,7 @@
 					Name:        tCtx.GetNextName(),
 					Namespace:   tCtx.GetNamespaceName(),
 					User:        "boris",
-<<<<<<< HEAD
-					Version:     "2.9.0",
-=======
-					Version:     tCtx.GetRayVersion(),
->>>>>>> a6cf9ad9
+					Version:     tCtx.GetRayVersion(),
 					Environment: api.Cluster_DEV,
 					ClusterSpec: &api.ClusterSpec{
 						HeadGroupSpec: &api.HeadGroupSpec{
@@ -335,11 +311,7 @@
 					Name:        tCtx.GetNextName(),
 					Namespace:   tCtx.GetNamespaceName(),
 					User:        "boris",
-<<<<<<< HEAD
-					Version:     "2.9.0",
-=======
-					Version:     tCtx.GetRayVersion(),
->>>>>>> a6cf9ad9
+					Version:     tCtx.GetRayVersion(),
 					Environment: api.Cluster_DEV,
 					ClusterSpec: &api.ClusterSpec{
 						HeadGroupSpec: &api.HeadGroupSpec{
@@ -364,11 +336,7 @@
 					Name:        tCtx.GetNextName(),
 					Namespace:   tCtx.GetNamespaceName(),
 					User:        "boris",
-<<<<<<< HEAD
-					Version:     "2.9.0",
-=======
-					Version:     tCtx.GetRayVersion(),
->>>>>>> a6cf9ad9
+					Version:     tCtx.GetRayVersion(),
 					Environment: api.Cluster_DEV,
 					ClusterSpec: &api.ClusterSpec{
 						HeadGroupSpec: &api.HeadGroupSpec{
@@ -398,11 +366,7 @@
 					Name:        tCtx.GetNextName(),
 					Namespace:   tCtx.GetNamespaceName(),
 					User:        "boris",
-<<<<<<< HEAD
-					Version:     "2.9.0",
-=======
-					Version:     tCtx.GetRayVersion(),
->>>>>>> a6cf9ad9
+					Version:     tCtx.GetRayVersion(),
 					Environment: api.Cluster_DEV,
 					ClusterSpec: &api.ClusterSpec{
 						HeadGroupSpec: &api.HeadGroupSpec{
@@ -436,11 +400,7 @@
 					Name:        tCtx.GetNextName(),
 					Namespace:   tCtx.GetNamespaceName(),
 					User:        "boris",
-<<<<<<< HEAD
-					Version:     "2.9.0",
-=======
-					Version:     tCtx.GetRayVersion(),
->>>>>>> a6cf9ad9
+					Version:     tCtx.GetRayVersion(),
 					Environment: api.Cluster_DEV,
 					ClusterSpec: &api.ClusterSpec{
 						HeadGroupSpec: &api.HeadGroupSpec{
