--- conflicted
+++ resolved
@@ -67,18 +67,6 @@
 	github.com/prometheus/client_model v0.6.1 // indirect
 	github.com/prometheus/common v0.62.0 // indirect
 	github.com/prometheus/procfs v0.15.1 // indirect
-<<<<<<< HEAD
-	github.com/spf13/pflag v1.0.5 // indirect
-	go.mongodb.org/mongo-driver v1.15.1 // indirect
-	golang.org/x/exp v0.0.0-20240613232115-7f521ea00fb8 // indirect
-	golang.org/x/net v0.33.0 // indirect
-	golang.org/x/oauth2 v0.21.0 // indirect
-	golang.org/x/sync v0.10.0 // indirect
-	golang.org/x/sys v0.28.0 // indirect
-	golang.org/x/term v0.27.0 // indirect
-	golang.org/x/text v0.21.0 // indirect
-	golang.org/x/time v0.5.0 // indirect
-=======
 	github.com/spf13/cobra v1.8.1 // indirect
 	github.com/spf13/pflag v1.0.6 // indirect
 	github.com/x448/float16 v0.8.4 // indirect
@@ -91,7 +79,6 @@
 	golang.org/x/term v0.29.0 // indirect
 	golang.org/x/text v0.22.0 // indirect
 	golang.org/x/time v0.10.0 // indirect
->>>>>>> a6cf9ad9
 	gomodules.xyz/jsonpatch/v2 v2.4.0 // indirect
 	google.golang.org/genproto/googleapis/api v0.0.0-20240826202546-f6391c0de4c7 // indirect
 	gopkg.in/evanphx/json-patch.v4 v4.12.0 // indirect
