--- conflicted
+++ resolved
@@ -76,16 +76,6 @@
 	github.com/spf13/pflag v1.0.6 // indirect
 	github.com/x448/float16 v0.8.4 // indirect
 	go.mongodb.org/mongo-driver v1.15.1 // indirect
-<<<<<<< HEAD
-	golang.org/x/exp v0.0.0-20240613232115-7f521ea00fb8 // indirect
-	golang.org/x/net v0.33.0 // indirect
-	golang.org/x/oauth2 v0.21.0 // indirect
-	golang.org/x/sync v0.10.0 // indirect
-	golang.org/x/sys v0.28.0 // indirect
-	golang.org/x/term v0.27.0 // indirect
-	golang.org/x/text v0.21.0 // indirect
-	golang.org/x/time v0.5.0 // indirect
-=======
 	go.opentelemetry.io/otel v1.28.0 // indirect
 	go.opentelemetry.io/otel/trace v1.28.0 // indirect
 	golang.org/x/exp v0.0.0-20250207012021-f9890c6ad9f3 // indirect
@@ -96,7 +86,6 @@
 	golang.org/x/term v0.29.0 // indirect
 	golang.org/x/text v0.22.0 // indirect
 	golang.org/x/time v0.10.0 // indirect
->>>>>>> 92d4a63f
 	gomodules.xyz/jsonpatch/v2 v2.4.0 // indirect
 	google.golang.org/genproto/googleapis/api v0.0.0-20240826202546-f6391c0de4c7 // indirect
 	gopkg.in/evanphx/json-patch.v4 v4.12.0 // indirect
