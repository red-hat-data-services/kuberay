# Job Submission using API server

Ray provides very convinient and powerful [Job Submission APIs]. The issue is that it needs to
access cluster's dashboard Ingress, which currently does not have any security implementations.
Alternatively you can use Ray cluster head service for this, but in this case your Ray job
management code has to run in the same kubernetes cluster as Ray. Job submission implementation in
the API server leverages already exposed URL of the API server to locate cluster and use its head
service to implement Job management functionality. Because you can access API server running on the
remote kubernetes cluster you can use these APIs for managing remote Ray clusters without exposing
them via Ingress.

## Using Job Submission APIs

Note that job submission APIs will only work if you are running API server within kubernetes
cluster. Local Development option of the API server will not work.

The first step is to deploy KubeRay operator and API server.

### Deploy KubeRay operator and API server

Reffer to [readme](README.md) for setting up KubRay operator and API server.

```shell
make operator-image cluster load-operator-image deploy-operator
```

Once they are set up, you first need to create a Ray cluster using the following commands:

### Deploy Ray cluster

Execute the following commands:

```shell
curl -X POST 'localhost:31888/apis/v1/namespaces/default/compute_templates' \
  --header 'Content-Type: application/json' \
  --data '{
    "name": "default-template",
    "namespace": "default",
    "cpu": 2,
    "memory": 4
  }'

curl -X POST 'localhost:31888/apis/v1/namespaces/default/clusters' \
<<<<<<< HEAD
--header 'Content-Type: application/json' \
--data '{
  "name": "test-cluster",
  "namespace": "default",
  "user": "boris",
  "clusterSpec": {
    "headGroupSpec": {
      "computeTemplate": "default-template",
      "image": "rayproject/ray:2.9.0-py310",
      "serviceType": "NodePort",
      "rayStartParams": {
         "dashboard-host": "0.0.0.0",
         "metrics-export-port": "8080"
       },
       "volumes": [
         {
           "name": "code-sample",
           "mountPath": "/home/ray/samples",
           "volumeType": "CONFIGMAP",
           "source": "ray-job-code-sample",
           "items": {"sample_code.py" : "sample_code.py"}
         }
       ]
    },
    "workerGroupSpec": [
      {
        "groupName": "small-wg",
        "computeTemplate": "default-template",
        "image": "rayproject/ray:2.9.0-py310",
        "replicas": 1,
        "minReplicas": 1,
        "maxReplicas": 1,
=======
  --header 'Content-Type: application/json' \
  --data '{
    "name": "test-cluster",
    "namespace": "default",
    "user": "boris",
    "clusterSpec": {
      "headGroupSpec": {
        "computeTemplate": "default-template",
        "image": "rayproject/ray:2.9.0-py310",
        "serviceType": "NodePort",
>>>>>>> a6cf9ad9
        "rayStartParams": {
          "dashboard-host": "0.0.0.0",
          "metrics-export-port": "8080"
        },
        "volumes": [
          {
            "name": "code-sample",
            "mountPath": "/home/ray/samples",
            "volumeType": "CONFIGMAP",
            "source": "ray-job-code-sample",
            "items": {"sample_code.py" : "sample_code.py"}
          }
        ]
      },
      "workerGroupSpec": [
        {
          "groupName": "small-wg",
          "computeTemplate": "default-template",
          "image": "rayproject/ray:2.9.0-py310",
          "replicas": 1,
          "minReplicas": 1,
          "maxReplicas": 1,
          "rayStartParams": {
            "node-ip-address": "$MY_POD_IP"
          },
          "volumes": [
            {
              "name": "code-sample",
              "mountPath": "/home/ray/samples",
              "volumeType": "CONFIGMAP",
              "source": "ray-job-code-sample",
              "items": {"sample_code.py" : "sample_code.py"}
            }
          ]
        }
      ]
    }
  }'
```

Note that this cluster is mounting a volume from a configmap. This config map should be created
prior to cluster creation using [this YAML].

### Submit Ray Job

Once the cluster is up and running, you can submit a job to the cluster using the following command:

```shell
curl -X POST 'localhost:31888/apis/v1/namespaces/default/jobsubmissions/test-cluster' \
  --header 'Content-Type: application/json' \
  --data '{
    "entrypoint": "python /home/ray/samples/sample_code.py",
    "runtimeEnv": "pip:\n  - requests==2.26.0\n  - pendulum==2.1.2\nenv_vars:\n  counter_name: test_counter\n",
    "numCpus": ".5"
  }'
```

This should return the following:

```json
{
  "submissionId":"raysubmit_KWZLwme56esG3Wcr"
}
```

Note that the `submissionId` value that you will get is different

### Get job details

Once the job is submitted, the following command can be used to get job's details. Note that
submission ID returned during job creation should be used here.

```shell
curl -X GET 'localhost:31888/apis/v1/namespaces/default/jobsubmissions/test-cluster/raysubmit_KWZLwme56esG3Wcr' \
  --header 'Content-Type: application/json'
```

This should return JSON similar to the one below

```json
{
   "entrypoint":"python /home/ray/samples/sample_code.py",
   "jobId":"02000000",
   "submissionId":"raysubmit_KWZLwme56esG3Wcr",
   "status":"SUCCEEDED",
   "message":"Job finished successfully.",
   "startTime":"1699442662879",
   "endTime":"1699442682405",
   "runtimeEnv":{
      "env_vars":"map[counter_name:test_counter]",
      "pip":"[requests==2.26.0 pendulum==2.1.2]"
   }
}
```

### Get Job log

You can also get job execution log using the following command. Note that submission ID returned
during job creation should be used here.

```shell
curl -X GET 'localhost:31888/apis/v1/namespaces/default/jobsubmissions/test-cluster/log/raysubmit_KWZLwme56esG3Wcr' \
  --header 'Content-Type: application/json'
```

This will return execution log, that will look something like the following

```text
2023-11-08 03:24:31,904\tINFO worker.py:1329 -- Using address 10.244.2.2:6379 set in the environment variable RAY_ADDRESS
2023-11-08 03:24:31,905\tINFO worker.py:1458 -- Connecting to existing Ray cluster at address: 10.244.2.2:6379...
2023-11-08 03:24:31,921\tINFO worker.py:1633 -- Connected to Ray cluster. View the dashboard at 10.244.2.2:8265
test_counter got 1
test_counter got 2
test_counter got 3
test_counter got 4
test_counter got 5
```

Note that this command always returns execution log from the begining (no streaming support) till
the current moment.

### List jobs

You can also list all the jobs (in any state) in the Ray cluster using the following command:

```shell
curl -X GET 'localhost:31888/apis/v1/namespaces/default/jobsubmissions/test-cluster' \
  --header 'Content-Type: application/json'
```

This should return the list of the submissions, that looks as follows:

```json
{
   "submissions":[
      {
         "entrypoint":"python /home/ray/samples/sample_code.py",
         "jobId":"02000000",
         "submissionId":"raysubmit_KWZLwme56esG3Wcr",
         "status":"SUCCEEDED",
         "message":"Job finished successfully.",
         "startTime":"1699442662879",
         "endTime":"1699442682405",
         "runtimeEnv":{
            "env_vars":"map[counter_name:test_counter]",
            "pip":"[requests==2.26.0 pendulum==2.1.2]"
         }
      }
   ]
}
```

### Stop Job

Execution of the job can be stoped using the following command. Note that submission ID returned
during job creation should be used here.

```shell
curl -X POST 'localhost:31888/apis/v1/namespaces/default/jobsubmissions/test-cluster/raysubmit_KWZLwme56esG3Wcr' \
  --header 'Content-Type: application/json'
```

### Delete Job

Finally, you can delete job using the following command. Note that submission ID returned during job
creation should be used here.

```shell
curl -X DELETE 'localhost:31888/apis/v1/namespaces/default/jobsubmissions/test-cluster/raysubmit_KWZLwme56esG3Wcr' \
  --header 'Content-Type: application/json'
```

You can validate job deletion by looking at the Ray dashboard (jobs pane) and ensuring that it was removed

[Job Submission APIs]: https://docs.ray.io/en/latest/cluster/running-applications/job-submission/rest.html
[this YAML]: /test/job/code.yaml<|MERGE_RESOLUTION|>--- conflicted
+++ resolved
@@ -41,40 +41,6 @@
   }'
 
 curl -X POST 'localhost:31888/apis/v1/namespaces/default/clusters' \
-<<<<<<< HEAD
---header 'Content-Type: application/json' \
---data '{
-  "name": "test-cluster",
-  "namespace": "default",
-  "user": "boris",
-  "clusterSpec": {
-    "headGroupSpec": {
-      "computeTemplate": "default-template",
-      "image": "rayproject/ray:2.9.0-py310",
-      "serviceType": "NodePort",
-      "rayStartParams": {
-         "dashboard-host": "0.0.0.0",
-         "metrics-export-port": "8080"
-       },
-       "volumes": [
-         {
-           "name": "code-sample",
-           "mountPath": "/home/ray/samples",
-           "volumeType": "CONFIGMAP",
-           "source": "ray-job-code-sample",
-           "items": {"sample_code.py" : "sample_code.py"}
-         }
-       ]
-    },
-    "workerGroupSpec": [
-      {
-        "groupName": "small-wg",
-        "computeTemplate": "default-template",
-        "image": "rayproject/ray:2.9.0-py310",
-        "replicas": 1,
-        "minReplicas": 1,
-        "maxReplicas": 1,
-=======
   --header 'Content-Type: application/json' \
   --data '{
     "name": "test-cluster",
@@ -85,7 +51,6 @@
         "computeTemplate": "default-template",
         "image": "rayproject/ray:2.9.0-py310",
         "serviceType": "NodePort",
->>>>>>> a6cf9ad9
         "rayStartParams": {
           "dashboard-host": "0.0.0.0",
           "metrics-export-port": "8080"
